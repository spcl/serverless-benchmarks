from __future__ import annotations
from enum import Enum


class Platforms(str, Enum):
    AWS = "aws"
    AZURE = "azure"
    GCP = "gcp"
    LOCAL = "local"
    OPENWHISK = "openwhisk"


class Storage(str, Enum):
    AWS_S3 = "aws-s3"
    AZURE_BLOB_STORAGE = "azure-blob-storage"
    GCP_STORAGE = "google-cloud-storage"
<<<<<<< HEAD
    MINIO = "minio"
=======
    MINIO = "minio"


class Language(str, Enum):
    PYTHON = "python"
    NODEJS = "nodejs"
    CPP = "cpp"

    @staticmethod
    def deserialize(val: str) -> Language:
        for member in Language:
            if member.value == val:
                return member
        raise Exception(f"Unknown language type {val}")


class Architecture(str, Enum):
    X86 = "x86"
    ARM = "arm"

    def serialize(self) -> str:
        return self.value

    @staticmethod
    def deserialize(val: str) -> Architecture:
        for member in Architecture:
            if member.value == val:
                return member
        raise Exception(f"Unknown architecture type {val}")
>>>>>>> 6b2eb397
<|MERGE_RESOLUTION|>--- conflicted
+++ resolved
@@ -14,9 +14,6 @@
     AWS_S3 = "aws-s3"
     AZURE_BLOB_STORAGE = "azure-blob-storage"
     GCP_STORAGE = "google-cloud-storage"
-<<<<<<< HEAD
-    MINIO = "minio"
-=======
     MINIO = "minio"
 
 
@@ -45,5 +42,4 @@
         for member in Architecture:
             if member.value == val:
                 return member
-        raise Exception(f"Unknown architecture type {val}")
->>>>>>> 6b2eb397
+        raise Exception(f"Unknown architecture type {val}")