--- conflicted
+++ resolved
@@ -525,15 +525,7 @@
         self.add_deployment_package(self._output_dir)
         self.install_dependencies(self._output_dir)
         self._code_location, self._code_size = deployment_build_step(
-<<<<<<< HEAD
-            self, os.path.abspath(self._output_dir), is_workflow, self.is_cached
-=======
-            os.path.abspath(self._output_dir),
-            self.language_name,
-            self.language_version,
-            self.benchmark,
-            self.is_cached_valid,
->>>>>>> 6d7b4560
+            self, os.path.abspath(self._output_dir), is_workflow, self.is_cached_valid
         )
         self.logging.info(
             (
