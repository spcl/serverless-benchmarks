import glob
import hashlib
import json
import os
import shutil
import subprocess
from abc import abstractmethod
from typing import Any, Callable, Dict, List, Optional, Tuple

import docker

from sebs.config import SeBSConfig
from sebs.cache import Cache
from sebs.faas.config import Resources
from sebs.faas.resources import SystemResources
from sebs.utils import find_benchmark, project_absolute_path, LoggingBase
from sebs.types import BenchmarkModule
from typing import TYPE_CHECKING

if TYPE_CHECKING:
    from sebs.experiments.config import Config as ExperimentConfig
    from sebs.faas.function import Language


class BenchmarkConfig:
    def __init__(
        self, timeout: int, memory: int, languages: List["Language"], modules: List[BenchmarkModule]
    ):
        self._timeout = timeout
        self._memory = memory
        self._languages = languages
        self._modules = modules

    @property
    def timeout(self) -> int:
        return self._timeout

    @timeout.setter
    def timeout(self, val: int):
        self._timeout = val

    @property
    def memory(self) -> int:
        return self._memory

    @memory.setter
    def memory(self, val: int):
        self._memory = val

    @property
    def languages(self) -> List["Language"]:
        return self._languages

    @property
    def modules(self) -> List[BenchmarkModule]:
        return self._modules

    # FIXME: 3.7+ python with future annotations
    @staticmethod
    def deserialize(json_object: dict) -> "BenchmarkConfig":
        from sebs.faas.function import Language

        return BenchmarkConfig(
            json_object["timeout"],
            json_object["memory"],
            [Language.deserialize(x) for x in json_object["languages"]],
            [BenchmarkModule(x) for x in json_object["modules"]],
        )


"""
    Creates code package representing a benchmark with all code and assets
    prepared and dependency install performed within Docker image corresponding
    to the cloud deployment.

    The behavior of the class depends on cache state:
    1)  First, if there's no cache entry, a code package is built.
    2)  Otherwise, the hash of the entire benchmark is computed and compared
        with the cached value. If changed, then rebuilt then benchmark.
    3)  Otherwise, just return the path to cache code.
"""


class Benchmark(LoggingBase):
    @staticmethod
    def typename() -> str:
        return "Benchmark"

    @property
    def benchmark(self):
        return self._benchmark

    @property
    def benchmark_path(self):
        return self._benchmark_path

    @property
    def benchmark_config(self) -> BenchmarkConfig:
        return self._benchmark_config

    @property
    def code_package(self) -> dict:
        return self._code_package

    @property
    def functions(self) -> Dict[str, Any]:
        return self._functions

    @property
    def code_location(self):
        if self.code_package:
            return os.path.join(self._cache_client.cache_dir, self.code_package["location"])
        else:
            return self._code_location

    @property
    def is_cached(self):
        return self._is_cached

    @is_cached.setter
    def is_cached(self, val: bool):
        self._is_cached = val

    @property
    def is_cached_valid(self):
        return self._is_cached_valid

    @is_cached_valid.setter
    def is_cached_valid(self, val: bool):
        self._is_cached_valid = val

    @property
    def code_size(self):
        return self._code_size

    @property
    def container_uri(self) -> str:
        assert self._container_uri is not None
        return self._container_uri

    @property
    def language(self) -> "Language":
        return self._language

    @property
    def language_name(self) -> str:
        return self._language.value

    @property
    def language_version(self):
        return self._language_version

    @property
<<<<<<< HEAD
    def has_input_processed(self) -> bool:
        return self._input_processed

    @property
    def uses_storage(self) -> bool:
        return self._uses_storage

    @property
    def uses_nosql(self) -> bool:
        return self._uses_nosql
=======
    def architecture(self) -> str:
        return self._architecture

    @property
    def container_deployment(self):
        return self._container_deployment
>>>>>>> bf5bc356

    @property  # noqa: A003
    def hash(self):
        path = os.path.join(self.benchmark_path, self.language_name)
        self._hash_value = Benchmark.hash_directory(path, self._deployment_name, self.language_name)
        return self._hash_value

    @hash.setter  # noqa: A003
    def hash(self, val: str):
        """
        Used only for testing purposes.
        """
        self._hash_value = val

    def __init__(
        self,
        benchmark: str,
        deployment_name: str,
        config: "ExperimentConfig",
        system_config: SeBSConfig,
        output_dir: str,
        cache_client: Cache,
        docker_client: docker.client,
    ):
        super().__init__()
        self._benchmark = benchmark
        self._deployment_name = deployment_name
        self._experiment_config = config
        self._language = config.runtime.language
        self._language_version = config.runtime.version
        self._architecture = self._experiment_config.architecture
        self._container_deployment = config.container_deployment
        self._benchmark_path = find_benchmark(self.benchmark, "benchmarks")
        if not self._benchmark_path:
            raise RuntimeError("Benchmark {benchmark} not found!".format(benchmark=self._benchmark))
        with open(os.path.join(self.benchmark_path, "config.json")) as json_file:
            self._benchmark_config: BenchmarkConfig = BenchmarkConfig.deserialize(
                json.load(json_file)
            )
        if self.language not in self.benchmark_config.languages:
            raise RuntimeError(
                "Benchmark {} not available for language {}".format(self.benchmark, self.language)
            )
        self._cache_client = cache_client
        self._docker_client = docker_client
        self._system_config = system_config
        self._hash_value = None
        self._output_dir = os.path.join(
            output_dir,
            f"{benchmark}_code",
            self._language.value,
            self._language_version,
            self._architecture,
            "container" if self._container_deployment else "package",
        )
        self._container_uri: Optional[str] = None

        # verify existence of function in cache
        self.query_cache()
        if config.update_code:
            self._is_cached_valid = False

        # Load input module

        self._benchmark_data_path = find_benchmark(self._benchmark, "benchmarks-data")
        self._benchmark_input_module = load_benchmark_input(self._benchmark_path)

        # Check if input has been processed
        self._input_processed: bool = False
        self._uses_storage: bool = False
        self._uses_nosql: bool = False

    """
        Compute MD5 hash of an entire directory.
    """

    @staticmethod
    def hash_directory(directory: str, deployment: str, language: str):

        hash_sum = hashlib.md5()
        FILES = {
            "python": ["*.py", "requirements.txt*"],
            "nodejs": ["*.js", "package.json"],
        }
        WRAPPERS = {"python": "*.py", "nodejs": "*.js"}
        NON_LANG_FILES = ["*.sh", "*.json"]
        selected_files = FILES[language] + NON_LANG_FILES
        for file_type in selected_files:
            for f in glob.glob(os.path.join(directory, file_type)):
                path = os.path.join(directory, f)
                with open(path, "rb") as opened_file:
                    hash_sum.update(opened_file.read())
        # wrappers
        wrappers = project_absolute_path(
            "benchmarks", "wrappers", deployment, language, WRAPPERS[language]
        )
        for f in glob.glob(wrappers):
            path = os.path.join(directory, f)
            with open(path, "rb") as opened_file:
                hash_sum.update(opened_file.read())
        return hash_sum.hexdigest()

    def serialize(self) -> dict:
        return {"size": self.code_size, "hash": self.hash}

    def query_cache(self):

        if self.container_deployment:
            self._code_package = self._cache_client.get_container(
                deployment=self._deployment_name,
                benchmark=self._benchmark,
                language=self.language_name,
                language_version=self.language_version,
                architecture=self.architecture,
            )
            if self._code_package is not None:
                self._container_uri = self._code_package["image-uri"]
        else:
            self._code_package = self._cache_client.get_code_package(
                deployment=self._deployment_name,
                benchmark=self._benchmark,
                language=self.language_name,
                language_version=self.language_version,
                architecture=self.architecture,
            )

        self._functions = self._cache_client.get_functions(
            deployment=self._deployment_name,
            benchmark=self._benchmark,
            language=self.language_name,
        )

        if self._code_package is not None:
            # compare hashes
            current_hash = self.hash
            old_hash = self._code_package["hash"]
            self._code_size = self._code_package["size"]
            self._is_cached = True
            self._is_cached_valid = current_hash == old_hash
        else:
            self._is_cached = False
            self._is_cached_valid = False

    def copy_code(self, output_dir):
        FILES = {
            "python": ["*.py", "requirements.txt*"],
            "nodejs": ["*.js", "package.json"],
        }
        path = os.path.join(self.benchmark_path, self.language_name)
        for file_type in FILES[self.language_name]:
            for f in glob.glob(os.path.join(path, file_type)):
                shutil.copy2(os.path.join(path, f), output_dir)
        # support node.js benchmarks with language specific packages
        nodejs_package_json = os.path.join(path, f"package.json.{self.language_version}")
        if os.path.exists(nodejs_package_json):
            shutil.copy2(nodejs_package_json, os.path.join(output_dir, "package.json"))

    def add_benchmark_data(self, output_dir):
        cmd = "/bin/bash {benchmark_path}/init.sh {output_dir} false {architecture}"
        paths = [
            self.benchmark_path,
            os.path.join(self.benchmark_path, self.language_name),
        ]
        for path in paths:
            if os.path.exists(os.path.join(path, "init.sh")):
                subprocess.run(
                    cmd.format(
                        benchmark_path=path,
                        output_dir=output_dir,
                        architecture=self._experiment_config._architecture,
                    ),
                    shell=True,
                    stdout=subprocess.PIPE,
                    stderr=subprocess.STDOUT,
                )

    def add_deployment_files(self, output_dir):
        handlers_dir = project_absolute_path(
            "benchmarks", "wrappers", self._deployment_name, self.language_name
        )
        handlers = [
            os.path.join(handlers_dir, file)
            for file in self._system_config.deployment_files(
                self._deployment_name, self.language_name
            )
        ]
        for file in handlers:
            shutil.copy2(file, os.path.join(output_dir))

    def add_deployment_package_python(self, output_dir):

        # append to the end of requirements file
        with open(os.path.join(output_dir, "requirements.txt"), "a") as out:

            packages = self._system_config.deployment_packages(
                self._deployment_name, self.language_name
            )
            for package in packages:
                out.write(package)

            module_packages = self._system_config.deployment_module_packages(
                self._deployment_name, self.language_name
            )
            for bench_module in self._benchmark_config.modules:
                if bench_module.value in module_packages:
                    for package in module_packages[bench_module.value]:
                        out.write(package)

    def add_deployment_package_nodejs(self, output_dir):
        # modify package.json
        packages = self._system_config.deployment_packages(
            self._deployment_name, self.language_name
        )
        if len(packages):
            package_config = os.path.join(output_dir, "package.json")
            with open(package_config, "r") as package_file:
                package_json = json.load(package_file)
            for key, val in packages.items():
                package_json["dependencies"][key] = val
            with open(package_config, "w") as package_file:
                json.dump(package_json, package_file, indent=2)

    def add_deployment_package(self, output_dir):
        from sebs.faas.function import Language

        if self.language == Language.PYTHON:
            self.add_deployment_package_python(output_dir)
        elif self.language == Language.NODEJS:
            self.add_deployment_package_nodejs(output_dir)
        else:
            raise NotImplementedError

    @staticmethod
    def directory_size(directory: str):
        from pathlib import Path

        root = Path(directory)
        sizes = [f.stat().st_size for f in root.glob("**/*") if f.is_file()]
        return sum(sizes)

    def install_dependencies(self, output_dir):
        # do we have docker image for this run and language?
        if "build" not in self._system_config.docker_image_types(
            self._deployment_name, self.language_name
        ):
            self.logging.info(
                (
                    "There is no Docker build image for {deployment} run in {language}, "
                    "thus skipping the Docker-based installation of dependencies."
                ).format(deployment=self._deployment_name, language=self.language_name)
            )
        else:
            repo_name = self._system_config.docker_repository()
            image_name = "build.{deployment}.{language}.{runtime}".format(
                deployment=self._deployment_name,
                language=self.language_name,
                runtime=self.language_version,
            )
            try:
                self._docker_client.images.get(repo_name + ":" + image_name)
            except docker.errors.ImageNotFound:
                try:
                    self.logging.info(
                        "Docker pull of image {repo}:{image}".format(
                            repo=repo_name, image=image_name
                        )
                    )
                    self._docker_client.images.pull(repo_name, image_name)
                except docker.errors.APIError:
                    raise RuntimeError("Docker pull of image {} failed!".format(image_name))

            # Create set of mounted volumes unless Docker volumes are disabled
            if not self._experiment_config.check_flag("docker_copy_build_files"):
                volumes = {os.path.abspath(output_dir): {"bind": "/mnt/function", "mode": "rw"}}
                package_script = os.path.abspath(
                    os.path.join(self._benchmark_path, self.language_name, "package.sh")
                )
                # does this benchmark has package.sh script?
                if os.path.exists(package_script):
                    volumes[package_script] = {
                        "bind": "/mnt/function/package.sh",
                        "mode": "ro",
                    }

            # run Docker container to install packages
            PACKAGE_FILES = {"python": "requirements.txt", "nodejs": "package.json"}
            file = os.path.join(output_dir, PACKAGE_FILES[self.language_name])
            if os.path.exists(file):
                try:
                    self.logging.info(
                        "Docker build of benchmark dependencies in container "
                        "of image {repo}:{image}".format(repo=repo_name, image=image_name)
                    )
                    uid = os.getuid()
                    # Standard, simplest build
                    if not self._experiment_config.check_flag("docker_copy_build_files"):
                        self.logging.info(
                            "Docker mount of benchmark code from path {path}".format(
                                path=os.path.abspath(output_dir)
                            )
                        )
                        stdout = self._docker_client.containers.run(
                            "{}:{}".format(repo_name, image_name),
                            volumes=volumes,
                            environment={
                                "CONTAINER_UID": str(os.getuid()),
                                "CONTAINER_GID": str(os.getgid()),
                                "CONTAINER_USER": "docker_user",
                                "APP": self.benchmark,
                                "PLATFORM": self._deployment_name.upper(),
                                "TARGET_ARCHITECTURE": self._experiment_config._architecture,
                            },
                            remove=True,
                            stdout=True,
                            stderr=True,
                        )
                    # Hack to enable builds on platforms where Docker mounted volumes
                    # are not supported. Example: CircleCI docker environment
                    else:
                        container = self._docker_client.containers.run(
                            "{}:{}".format(repo_name, image_name),
                            environment={"APP": self.benchmark},
                            # user="1000:1000",
                            user=uid,
                            # remove=True,
                            detach=True,
                            tty=True,
                            command="/bin/bash",
                        )
                        # copy application files
                        import tarfile

                        self.logging.info(
                            "Send benchmark code from path {path} to "
                            "Docker instance".format(path=os.path.abspath(output_dir))
                        )
                        tar_archive = os.path.join(output_dir, os.path.pardir, "function.tar")
                        with tarfile.open(tar_archive, "w") as tar:
                            for f in os.listdir(output_dir):
                                tar.add(os.path.join(output_dir, f), arcname=f)
                        with open(tar_archive, "rb") as data:
                            container.put_archive("/mnt/function", data.read())
                        # do the build step
                        exit_code, stdout = container.exec_run(
                            cmd="/bin/bash /sebs/installer.sh",
                            user="docker_user",
                            stdout=True,
                            stderr=True,
                        )
                        # copy updated code with package
                        data, stat = container.get_archive("/mnt/function")
                        with open(tar_archive, "wb") as f:
                            for chunk in data:
                                f.write(chunk)
                        with tarfile.open(tar_archive, "r") as tar:
                            tar.extractall(output_dir)
                            # docker packs the entire directory with basename function
                            for f in os.listdir(os.path.join(output_dir, "function")):
                                shutil.move(
                                    os.path.join(output_dir, "function", f),
                                    os.path.join(output_dir, f),
                                )
                            shutil.rmtree(os.path.join(output_dir, "function"))
                        container.stop()

                    # Pass to output information on optimizing builds.
                    # Useful for AWS where packages have to obey size limits.
                    for line in stdout.decode("utf-8").split("\n"):
                        if "size" in line:
                            self.logging.info("Docker build: {}".format(line))
                except docker.errors.ContainerError as e:
                    self.logging.error("Package build failed!")
                    self.logging.error(e)
                    self.logging.error(f"Docker mount volumes: {volumes}")
                    raise e

    def recalculate_code_size(self):
        self._code_size = Benchmark.directory_size(self._output_dir)
        return self._code_size

    def build(
        self,
        deployment_build_step: Callable[
            [str, str, str, str, str, bool, bool], Tuple[str, int, str]
        ],
    ) -> Tuple[bool, str, bool, str]:

        # Skip build if files are up to date and user didn't enforce rebuild
        if self.is_cached and self.is_cached_valid:
            self.logging.info(
                "Using cached benchmark {} at {}".format(self.benchmark, self.code_location)
            )
            if self.container_deployment:
                return False, self.code_location, self.container_deployment, self.container_uri

            return False, self.code_location, self.container_deployment, ""

        msg = (
            "no cached code package."
            if not self.is_cached
            else "cached code package is not up to date/build enforced."
        )
        self.logging.info("Building benchmark {}. Reason: {}".format(self.benchmark, msg))
        # clear existing cache information
        self._code_package = None

        # create directory to be deployed
        if os.path.exists(self._output_dir):
            shutil.rmtree(self._output_dir)
        os.makedirs(self._output_dir)

        self.copy_code(self._output_dir)
        self.add_benchmark_data(self._output_dir)
        self.add_deployment_files(self._output_dir)
        self.add_deployment_package(self._output_dir)
        self.install_dependencies(self._output_dir)

        self._code_location, self._code_size, self._container_uri = deployment_build_step(
            os.path.abspath(self._output_dir),
            self.language_name,
            self.language_version,
            self.architecture,
            self.benchmark,
            self.is_cached_valid,
            self.container_deployment,
        )
        self.logging.info(
            (
                "Created code package (source hash: {hash}), for run on {deployment}"
                + " with {language}:{runtime}"
            ).format(
                hash=self.hash,
                deployment=self._deployment_name,
                language=self.language_name,
                runtime=self.language_version,
            )
        )

        if self.is_cached:
            self._cache_client.update_code_package(self._deployment_name, self)
        else:
            self._cache_client.add_code_package(self._deployment_name, self)
        self.query_cache()

        return True, self._code_location, self._container_deployment, self._container_uri

    """
        Locates benchmark input generator, inspect how many storage buckets
        are needed and launches corresponding storage instance, if necessary.

        :param client: Deployment client
        :param benchmark:
        :param benchmark_path:
        :param size: Benchmark workload size
    """

    def prepare_input(
        self, system_resources: SystemResources, size: str, replace_existing: bool = False
    ):

        """
        Handle object storage buckets.
        """
        if hasattr(self._benchmark_input_module, "buckets_count"):

            buckets = self._benchmark_input_module.buckets_count()
            storage = system_resources.get_storage(replace_existing)
            input, output = storage.benchmark_data(self.benchmark, buckets)

            self._uses_storage = len(input) > 0 or len(output) > 0

            self._cache_client.update_storage(
                storage.deployment_name(),
                self._benchmark,
                {
                    "buckets": {
                        "input": storage.input_prefixes,
                        "output": storage.output_prefixes,
                        "input_uploaded": True,
                    }
                },
            )

            storage_func = storage.uploader_func
            bucket = storage.get_bucket(Resources.StorageBucketType.BENCHMARKS)
        else:
            input = []
            output = []
            storage_func = None
            bucket = None

        """
            Handle key-value storage.
            This part is optional - only selected benchmarks implement this.
        """
        if hasattr(self._benchmark_input_module, "allocate_nosql"):

            nosql_storage = system_resources.get_nosql_storage()
            for name, table_properties in self._benchmark_input_module.allocate_nosql().items():
                nosql_storage.create_benchmark_tables(
                    self._benchmark,
                    name,
                    table_properties["primary_key"],
                    table_properties.get("secondary_key"),
                )

            self._uses_nosql = True
            nosql_func = nosql_storage.writer_func
        else:
            nosql_func = None

        # buckets = mod.buckets_count()
        # storage.allocate_buckets(self.benchmark, buckets)
        # Get JSON and upload data as required by benchmark
        input_config = self._benchmark_input_module.generate_input(
            self._benchmark_data_path, size, bucket, input, output, storage_func, nosql_func
        )

        self._input_processed = True

        return input_config

    """
        This is used in experiments that modify the size of input package.
        This step allows to modify code package without going through the entire pipeline.
    """

    def code_package_modify(self, filename: str, data: bytes):

        if self.code_package_is_archive():
            self._update_zip(self.code_location, filename, data)
            new_size = self.code_package_recompute_size() / 1024.0 / 1024.0
            self.logging.info(f"Modified zip package {self.code_location}, new size {new_size} MB")
        else:
            raise NotImplementedError()

    """
        AWS: .zip file
        Azure: directory
    """

    def code_package_is_archive(self) -> bool:
        if os.path.isfile(self.code_location):
            extension = os.path.splitext(self.code_location)[1]
            return extension in [".zip"]
        return False

    def code_package_recompute_size(self) -> float:
        bytes_size = os.path.getsize(self.code_location)
        self._code_size = bytes_size
        return bytes_size

    #  https://stackoverflow.com/questions/25738523/how-to-update-one-file-inside-zip-file-using-python
    @staticmethod
    def _update_zip(zipname: str, filename: str, data: bytes):
        import zipfile
        import tempfile

        # generate a temp file
        tmpfd, tmpname = tempfile.mkstemp(dir=os.path.dirname(zipname))
        os.close(tmpfd)

        # create a temp copy of the archive without filename
        with zipfile.ZipFile(zipname, "r") as zin:
            with zipfile.ZipFile(tmpname, "w") as zout:
                zout.comment = zin.comment  # preserve the comment
                for item in zin.infolist():
                    if item.filename != filename:
                        zout.writestr(item, zin.read(item.filename))

        # replace with the temp archive
        os.remove(zipname)
        os.rename(tmpname, zipname)

        # now add filename with its new data
        with zipfile.ZipFile(zipname, mode="a", compression=zipfile.ZIP_DEFLATED) as zf:
            zf.writestr(filename, data)


"""
    The interface of `input` module of each benchmark.
    Useful for static type hinting with mypy.
"""


class BenchmarkModuleInterface:
    @staticmethod
    @abstractmethod
    def buckets_count() -> Tuple[int, int]:
        pass

    @staticmethod
    @abstractmethod
    def allocate_nosql() -> dict:
        pass

    @staticmethod
    @abstractmethod
    def generate_input(
        data_dir: str,
        size: str,
        benchmarks_bucket: Optional[str],
        input_paths: List[str],
        output_paths: List[str],
        upload_func: Optional[Callable[[int, str, str], None]],
        nosql_func: Optional[
            Callable[[str, str, dict, Tuple[str, str], Optional[Tuple[str, str]]], None]
        ],
    ) -> Dict[str, str]:
        pass


def load_benchmark_input(benchmark_path: str) -> BenchmarkModuleInterface:
    # Look for input generator file in the directory containing benchmark
    import importlib.machinery
    import importlib.util

    loader = importlib.machinery.SourceFileLoader("input", os.path.join(benchmark_path, "input.py"))
    spec = importlib.util.spec_from_loader(loader.name, loader)
    assert spec
    mod = importlib.util.module_from_spec(spec)
    loader.exec_module(mod)
    return mod  # type: ignore<|MERGE_RESOLUTION|>--- conflicted
+++ resolved
@@ -151,7 +151,6 @@
         return self._language_version
 
     @property
-<<<<<<< HEAD
     def has_input_processed(self) -> bool:
         return self._input_processed
 
@@ -162,14 +161,14 @@
     @property
     def uses_nosql(self) -> bool:
         return self._uses_nosql
-=======
+
+    @property
     def architecture(self) -> str:
         return self._architecture
 
     @property
     def container_deployment(self):
         return self._container_deployment
->>>>>>> bf5bc356
 
     @property  # noqa: A003
     def hash(self):
