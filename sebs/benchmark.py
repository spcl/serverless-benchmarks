--- conflicted
+++ resolved
@@ -24,7 +24,11 @@
 
 class BenchmarkConfig:
     def __init__(
-        self, timeout: int, memory: int, languages: List["Language"], modules: List[BenchmarkModule]
+        self,
+        timeout: int,
+        memory: int,
+        languages: List["Language"],
+        modules: List[BenchmarkModule],
     ):
         self._timeout = timeout
         self._memory = memory
@@ -109,7 +113,9 @@
     @property
     def code_location(self):
         if self.code_package:
-            return os.path.join(self._cache_client.cache_dir, self.code_package["location"])
+            return os.path.join(
+                self._cache_client.cache_dir, self.code_package["location"]
+            )
         else:
             return self._code_location
 
@@ -173,7 +179,9 @@
     @property  # noqa: A003
     def hash(self):
         path = os.path.join(self.benchmark_path, self.language_name)
-        self._hash_value = Benchmark.hash_directory(path, self._deployment_name, self.language_name)
+        self._hash_value = Benchmark.hash_directory(
+            path, self._deployment_name, self.language_name
+        )
         return self._hash_value
 
     @hash.setter  # noqa: A003
@@ -203,14 +211,18 @@
         self._container_deployment = config.container_deployment
         self._benchmark_path = find_benchmark(self.benchmark, "benchmarks")
         if not self._benchmark_path:
-            raise RuntimeError("Benchmark {benchmark} not found!".format(benchmark=self._benchmark))
+            raise RuntimeError(
+                "Benchmark {benchmark} not found!".format(benchmark=self._benchmark)
+            )
         with open(os.path.join(self.benchmark_path, "config.json")) as json_file:
             self._benchmark_config: BenchmarkConfig = BenchmarkConfig.deserialize(
                 json.load(json_file)
             )
         if self.language not in self.benchmark_config.languages:
             raise RuntimeError(
-                "Benchmark {} not available for language {}".format(self.benchmark, self.language)
+                "Benchmark {} not available for language {}".format(
+                    self.benchmark, self.language
+                )
             )
         self._cache_client = cache_client
         self._docker_client = docker_client
@@ -412,7 +424,9 @@
         )
         if len(packages):
 
-            package_config = os.path.join(output_dir, f"package.json.{self._language_version}")
+            package_config = os.path.join(
+                output_dir, f"package.json.{self._language_version}"
+            )
             if not os.path.exists(package_config):
                 package_config = os.path.join(output_dir, "package.json")
 
@@ -470,7 +484,9 @@
                 except docker.errors.ImageNotFound:
                     try:
                         self.logging.info(
-                            "Docker pull of image {repo}:{image}".format(repo=repo_name, image=name)
+                            "Docker pull of image {repo}:{image}".format(
+                                repo=repo_name, image=name
+                            )
                         )
                         self._docker_client.images.pull(repo_name, name)
                     except docker.errors.APIError:
@@ -495,7 +511,9 @@
 
             # Create set of mounted volumes unless Docker volumes are disabled
             if not self._experiment_config.check_flag("docker_copy_build_files"):
-                volumes = {os.path.abspath(output_dir): {"bind": "/mnt/function", "mode": "rw"}}
+                volumes = {
+                    os.path.abspath(output_dir): {"bind": "/mnt/function", "mode": "rw"}
+                }
                 package_script = os.path.abspath(
                     os.path.join(self._benchmark_path, self.language_name, "package.sh")
                 )
@@ -513,11 +531,15 @@
                 try:
                     self.logging.info(
                         "Docker build of benchmark dependencies in container "
-                        "of image {repo}:{image}".format(repo=repo_name, image=image_name)
+                        "of image {repo}:{image}".format(
+                            repo=repo_name, image=image_name
+                        )
                     )
                     uid = os.getuid()
                     # Standard, simplest build
-                    if not self._experiment_config.check_flag("docker_copy_build_files"):
+                    if not self._experiment_config.check_flag(
+                        "docker_copy_build_files"
+                    ):
                         self.logging.info(
                             "Docker mount of benchmark code from path {path}".format(
                                 path=os.path.abspath(output_dir)
@@ -558,7 +580,9 @@
                             "Send benchmark code from path {path} to "
                             "Docker instance".format(path=os.path.abspath(output_dir))
                         )
-                        tar_archive = os.path.join(output_dir, os.path.pardir, "function.tar")
+                        tar_archive = os.path.join(
+                            output_dir, os.path.pardir, "function.tar"
+                        )
                         with tarfile.open(tar_archive, "w") as tar:
                             for f in os.listdir(output_dir):
                                 tar.add(os.path.join(output_dir, f), arcname=f)
@@ -604,24 +628,26 @@
 
     def build(
         self,
-<<<<<<< HEAD
-        deployment_build_step: Callable[["Benchmark", str, bool, bool], Tuple[str, int]],
+        deployment_build_step: Callable[
+            ["Benchmark", str, bool, bool], Tuple[str, int, str]
+        ],
         is_workflow: bool,
-    ) -> Tuple[bool, str]:
-=======
-        deployment_build_step: Callable[
-            [str, str, str, str, str, bool, bool], Tuple[str, int, str]
-        ],
     ) -> Tuple[bool, str, bool, str]:
->>>>>>> 2d688343
 
         # Skip build if files are up to date and user didn't enforce rebuild
         if self.is_cached and self.is_cached_valid:
             self.logging.info(
-                "Using cached benchmark {} at {}".format(self.benchmark, self.code_location)
+                "Using cached benchmark {} at {}".format(
+                    self.benchmark, self.code_location
+                )
             )
             if self.container_deployment:
-                return False, self.code_location, self.container_deployment, self.container_uri
+                return (
+                    False,
+                    self.code_location,
+                    self.container_deployment,
+                    self.container_uri,
+                )
 
             return False, self.code_location, self.container_deployment, ""
 
@@ -630,7 +656,9 @@
             if not self.is_cached
             else "cached code package is not up to date/build enforced."
         )
-        self.logging.info("Building benchmark {}. Reason: {}".format(self.benchmark, msg))
+        self.logging.info(
+            "Building benchmark {}. Reason: {}".format(self.benchmark, msg)
+        )
         # clear existing cache information
         self._code_package = None
 
@@ -644,20 +672,14 @@
         self.add_deployment_files(self._output_dir, is_workflow)
         self.add_deployment_package(self._output_dir)
         self.install_dependencies(self._output_dir)
-<<<<<<< HEAD
-        self._code_location, self._code_size = deployment_build_step(
-            self, os.path.abspath(self._output_dir), is_workflow, self.is_cached_valid
-=======
-
-        self._code_location, self._code_size, self._container_uri = deployment_build_step(
-            os.path.abspath(self._output_dir),
-            self.language_name,
-            self.language_version,
-            self.architecture,
-            self.benchmark,
-            self.is_cached_valid,
-            self.container_deployment,
->>>>>>> 2d688343
+
+        self._code_location, self._code_size, self._container_uri = (
+            deployment_build_step(
+                self,
+                os.path.abspath(self._output_dir),
+                is_workflow,
+                self.is_cached_valid,
+            )
         )
         self.logging.info(
             (
@@ -677,7 +699,12 @@
             self._cache_client.add_code_package(self._deployment_name, self)
         self.query_cache()
 
-        return True, self._code_location, self._container_deployment, self._container_uri
+        return (
+            True,
+            self._code_location,
+            self._container_deployment,
+            self._container_uri,
+        )
 
     """
         Locates benchmark input generator, inspect how many storage buckets
@@ -690,9 +717,11 @@
     """
 
     def prepare_input(
-        self, system_resources: SystemResources, size: str, replace_existing: bool = False
+        self,
+        system_resources: SystemResources,
+        size: str,
+        replace_existing: bool = False,
     ):
-
         """
         Handle object storage buckets.
         """
@@ -719,7 +748,10 @@
         if hasattr(self._benchmark_input_module, "allocate_nosql"):
 
             nosql_storage = system_resources.get_nosql_storage()
-            for name, table_properties in self._benchmark_input_module.allocate_nosql().items():
+            for (
+                name,
+                table_properties,
+            ) in self._benchmark_input_module.allocate_nosql().items():
                 nosql_storage.create_benchmark_tables(
                     self._benchmark,
                     name,
@@ -736,7 +768,13 @@
         # storage.allocate_buckets(self.benchmark, buckets)
         # Get JSON and upload data as required by benchmark
         input_config = self._benchmark_input_module.generate_input(
-            self._benchmark_data_path, size, bucket, input, output, storage_func, nosql_func
+            self._benchmark_data_path,
+            size,
+            bucket,
+            input,
+            output,
+            storage_func,
+            nosql_func,
         )
 
         # Cache only once we data is in the cloud.
@@ -770,7 +808,9 @@
         if self.code_package_is_archive():
             self._update_zip(self.code_location, filename, data)
             new_size = self.code_package_recompute_size() / 1024.0 / 1024.0
-            self.logging.info(f"Modified zip package {self.code_location}, new size {new_size} MB")
+            self.logging.info(
+                f"Modified zip package {self.code_location}, new size {new_size} MB"
+            )
         else:
             raise NotImplementedError()
 
@@ -855,7 +895,9 @@
     import importlib.machinery
     import importlib.util
 
-    loader = importlib.machinery.SourceFileLoader("input", os.path.join(path, "input.py"))
+    loader = importlib.machinery.SourceFileLoader(
+        "input", os.path.join(path, "input.py")
+    )
     spec = importlib.util.spec_from_loader(loader.name, loader)
     assert spec
     mod = importlib.util.module_from_spec(spec)
