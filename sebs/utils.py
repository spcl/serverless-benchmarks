--- conflicted
+++ resolved
@@ -207,7 +207,6 @@
         else:
             self._logging = logging.getLogger(f"{self.__class__.__name__}-{uuid_name}")
         self._logging.setLevel(logging.INFO)
-<<<<<<< HEAD
         self.wrapper = ColoredWrapper(self._logging)
     
     @property
@@ -215,22 +214,13 @@
         return self.wrapper
     
     @property
-=======
-        self.colored_printer = ColoredPrinter(self._logging)
-    
-    @property
-    def logging(self) -> ColoredPrinter:
-        return self.colored_printer
-    
-    @property
->>>>>>> 72bd7f35
     def logging_handlers(self) -> LoggingHandlers:
         return self._logging_handlers
 
     @logging_handlers.setter
     def logging_handlers(self, handlers: LoggingHandlers):
         self._logging_handlers = handlers
-        
+
         self._logging.propagate = False
         self.wrapper = ColoredWrapper(self._logging, verbose=handlers.verbosity)
 
