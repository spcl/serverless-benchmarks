--- conflicted
+++ resolved
@@ -1,11 +1,7 @@
 from typing import cast, Optional
 
 from sebs.aws.s3 import S3
-<<<<<<< HEAD
-from sebs.faas.benchmark import Function
-=======
 from sebs.faas.function import Function, FunctionConfig
->>>>>>> bfa65dbf
 
 
 class LambdaFunction(Function):
@@ -41,13 +37,13 @@
 
     @staticmethod
     def deserialize(cached_config: dict) -> "LambdaFunction":
-        from sebs.faas.benchmark import Trigger
+        from sebs.faas.function import Trigger
         from sebs.aws.triggers import FunctionLibraryTrigger, HTTPTrigger
 
         cfg = FunctionConfig.deserialize(cached_config["config"])
         ret = LambdaFunction(
             cached_config["name"],
-            cached_config["code_package"],
+            cached_config["benchmark"],
             cached_config["arn"],
             cached_config["hash"],
             cached_config["runtime"],
