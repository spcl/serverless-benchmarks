--- conflicted
+++ resolved
@@ -191,12 +191,7 @@
             AWSConfig.initialize(config_obj, cached_config)
         else:
             logging.info("Using user-provided config for AWS")
-<<<<<<< HEAD
             AWSConfig.initialize(config_obj, config)
-            cache.update_config(val=config_obj.region, keys=["aws", "region"])
-=======
-            AWSConfig.deserialize(config_obj, config)
->>>>>>> 94648416
 
         return config_obj
 
