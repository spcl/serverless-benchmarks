from typing import Dict, List, Union, Any
import numbers
import uuid

<<<<<<< HEAD
from sebs.faas.fsm import Generator, State, Task, Switch, Map, Loop
=======
from sebs.faas.fsm import Generator, State, Task, Switch, Map, Repeat
>>>>>>> c92ceabe


class SFNGenerator(Generator):
    def __init__(self, func_arns: Dict[str, str]):
        super().__init__()
        self._func_arns = func_arns

    def postprocess(self, payloads: List[dict]) -> dict:
        def _nameless(p: dict) -> dict:
            del p["Name"]
            return p

        state_payloads = {p["Name"]: _nameless(p) for p in payloads}
        definition = {
            "Comment": "SeBS auto-generated benchmark",
            "StartAt": self.root.name,
            "States": state_payloads,
        }

        return definition

    def encode_task(self, state: Task) -> Union[dict, List[dict]]:
        payload: Dict[str, Any] = {
            "Name": state.name,
            "Type": "Task",
<<<<<<< HEAD
            "Resource": self._func_arns[state.func_name],
=======
            "Resource": self._func_arns[state.func_name]
>>>>>>> c92ceabe
        }

        if state.next:
            payload["Next"] = state.next
        else:
            payload["End"] = True

        return payload

    def encode_switch(self, state: Switch) -> Union[dict, List[dict]]:
        choises = [self._encode_case(c) for c in state.cases]
<<<<<<< HEAD
        return {"Name": state.name, "Type": "Choice", "Choices": choises, "Default": state.default}
=======
        return {
            "Name": state.name,
            "Type": "Choice",
            "Choices": choises,
            "Default": state.default
        }
>>>>>>> c92ceabe

    def _encode_case(self, case: Switch.Case) -> dict:
        type = "Numeric" if isinstance(case.val, numbers.Number) else "String"
        comp = {
            "<": "LessThan",
            "<=": "LessThanEquals",
            "==": "Equals",
            ">=": "GreaterThanEquals",
            ">": "GreaterThan",
        }
        cond = type + comp[case.op]

        return {"Variable": "$." + case.var, cond: case.val, "Next": case.next}

    def encode_map(self, state: Map) -> Union[dict, List[dict]]:
        map_func_name = "func_" + str(uuid.uuid4())[:8]

        payload: Dict[str, Any] = {
            "Name": state.name,
            "Type": "Map",
            "ItemsPath": "$." + state.array,
            "Iterator": {
                "StartAt": map_func_name,
                "States": {
                    map_func_name: {
                        "Type": "Task",
                        "Resource": self._func_arns[state.func_name],
                        "End": True,
                    }
                },
            },
        }

        if state.next:
            payload["Next"] = state.next
        else:
            payload["End"] = True

        return payload<|MERGE_RESOLUTION|>--- conflicted
+++ resolved
@@ -2,11 +2,7 @@
 import numbers
 import uuid
 
-<<<<<<< HEAD
-from sebs.faas.fsm import Generator, State, Task, Switch, Map, Loop
-=======
 from sebs.faas.fsm import Generator, State, Task, Switch, Map, Repeat
->>>>>>> c92ceabe
 
 
 class SFNGenerator(Generator):
@@ -32,11 +28,7 @@
         payload: Dict[str, Any] = {
             "Name": state.name,
             "Type": "Task",
-<<<<<<< HEAD
-            "Resource": self._func_arns[state.func_name],
-=======
             "Resource": self._func_arns[state.func_name]
->>>>>>> c92ceabe
         }
 
         if state.next:
@@ -48,16 +40,7 @@
 
     def encode_switch(self, state: Switch) -> Union[dict, List[dict]]:
         choises = [self._encode_case(c) for c in state.cases]
-<<<<<<< HEAD
         return {"Name": state.name, "Type": "Choice", "Choices": choises, "Default": state.default}
-=======
-        return {
-            "Name": state.name,
-            "Type": "Choice",
-            "Choices": choises,
-            "Default": state.default
-        }
->>>>>>> c92ceabe
 
     def _encode_case(self, case: Switch.Case) -> dict:
         type = "Numeric" if isinstance(case.val, numbers.Number) else "String"
