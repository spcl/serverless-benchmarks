import math
import os
import re
import shutil
import time
import uuid
from typing import cast, Dict, List, Optional, Tuple, Type, Union  # noqa

import boto3
import docker

from sebs.aws.dynamodb import DynamoDB
from sebs.aws.resources import AWSSystemResources
from sebs.aws.s3 import S3
from sebs.aws.function import LambdaFunction
<<<<<<< HEAD
from sebs.aws.workflow import SFNWorkflow
from sebs.aws.generator import SFNGenerator
=======
from sebs.aws.container import ECRContainer
>>>>>>> 2d688343
from sebs.aws.config import AWSConfig
from sebs.faas.config import Resources
from sebs.utils import execute, replace_string_in_file
from sebs.benchmark import Benchmark
from sebs.cache import Cache
from sebs.config import SeBSConfig
from sebs.utils import LoggingHandlers
from sebs.faas.function import (
    CloudBenchmark,
    Function,
    ExecutionResult,
    Trigger,
    FunctionConfig,
    Workflow,
)
from sebs.faas.system import System


class AWS(System):
    logs_client = None
    cached = False
    _config: AWSConfig

    @staticmethod
    def name():
        return "aws"

    @staticmethod
    def typename():
        return "AWS"

    @staticmethod
    def function_type() -> "Type[Function]":
        return LambdaFunction

    @staticmethod
    def workflow_type() -> "Type[Workflow]":
        return SFNWorkflow

    @property
    def config(self) -> AWSConfig:
        return self._config

    @property
    def system_resources(self) -> AWSSystemResources:
        return cast(AWSSystemResources, self._system_resources)

    """
        :param cache_client: Function cache instance
        :param config: Experiments config
        :param docker_client: Docker instance
    """

    def __init__(
        self,
        sebs_config: SeBSConfig,
        config: AWSConfig,
        cache_client: Cache,
        docker_client: docker.client,
        logger_handlers: LoggingHandlers,
    ):
        super().__init__(
            sebs_config,
            cache_client,
            docker_client,
            AWSSystemResources(config, cache_client, docker_client, logger_handlers),
        )
        self.logging_handlers = logger_handlers
        self._config = config
        self.storage: Optional[S3] = None
        self.nosql_storage: Optional[DynamoDB] = None

    def initialize(self, config: Dict[str, str] = {}, resource_prefix: Optional[str] = None):
        # thread-safe
        self.session = boto3.session.Session(
            aws_access_key_id=self.config.credentials.access_key,
            aws_secret_access_key=self.config.credentials.secret_key,
        )
        self.system_resources.initialize_session(self.session)

        self.get_lambda_client()
<<<<<<< HEAD
        self.get_sfn_client()
        self.initialize_resources(select_prefix=resource_prefix)

=======
        self.system_resources.initialize_session(self.session)
        self.initialize_resources(select_prefix=resource_prefix)

        self.ecr_client = ECRContainer(
            self.system_config, self.session, self.config, self.docker_client
        )

>>>>>>> 2d688343
    def get_lambda_client(self):
        if not hasattr(self, "lambda_client"):
            self.lambda_client = self.session.client(
                service_name="lambda",
                region_name=self.config.region,
            )
        return self.lambda_client

    def get_sfn_client(self):
        if not hasattr(self, "stepfunctions_client"):
            self.sfn_client = self.session.client(
                service_name="stepfunctions",
                region_name=self.config.region,
            )
        return self.sfn_client

    """
        It would be sufficient to just pack the code and ship it as zip to AWS.
        However, to have a compatible function implementation across providers,
        we create a small module.
        Issue: relative imports in Python when using storage wrapper.
        Azure expects a relative import inside a module thus it's easier
        to always create a module.

        Structure:
        function
        - function.py
        - storage.py
        - resources
        handler.py

        benchmark: benchmark name
    """

    def package_code(
<<<<<<< HEAD
        self, code_package: Benchmark, directory: str, is_workflow: bool, is_cached: bool
    ) -> Tuple[str, int]:
=======
        self,
        directory: str,
        language_name: str,
        language_version: str,
        architecture: str,
        benchmark: str,
        is_cached: bool,
        container_deployment: bool,
    ) -> Tuple[str, int, str]:

        container_uri = ""

        # if the containerized deployment is set to True
        if container_deployment:
            # build base image and upload to ECR
            _, container_uri = self.ecr_client.build_base_image(
                directory, language_name, language_version, architecture, benchmark, is_cached
            )
>>>>>>> 2d688343

        CONFIG_FILES = {
            "python": ["handler.py", "requirements.txt", ".python_packages"],
            "nodejs": ["handler.js", "package.json", "node_modules"],
        }
        package_config = CONFIG_FILES[code_package.language_name]
        function_dir = os.path.join(directory, "function")
        os.makedirs(function_dir)
        # move all files to 'function' except handler.py
        for file in os.listdir(directory):
            if file not in package_config:
                file = os.path.join(directory, file)
                shutil.move(file, function_dir)
<<<<<<< HEAD

        handler_path = os.path.join(directory, CONFIG_FILES[code_package.language_name][0])
        if self.config.resources.redis_host is not None:
            replace_string_in_file(
                handler_path, "{{REDIS_HOST}}", f'"{self.config.resources.redis_host}"'
            )
        if self.config.resources.redis_password is not None:
            replace_string_in_file(
                handler_path, "{{REDIS_PASSWORD}}", f'"{self.config.resources.redis_password}"'
            )

        # For python, add an __init__ file
        if code_package.language_name == "python":
            path = os.path.join(function_dir, "__init__.py")
            with open(path, "a"):
                os.utime(path, None)

=======
>>>>>>> 2d688343
        # FIXME: use zipfile
        # create zip with hidden directory but without parent directory
        execute(
            "zip -qu -r9 {}.zip * .".format(code_package.benchmark),
            shell=True,
            cwd=directory,
        )
        benchmark_archive = "{}.zip".format(os.path.join(directory, code_package.benchmark))
        self.logging.info("Created {} archive".format(benchmark_archive))

        bytes_size = os.path.getsize(os.path.join(directory, benchmark_archive))
        mbytes = bytes_size / 1024.0 / 1024.0
        self.logging.info("Zip archive size {:2f} MB".format(mbytes))

<<<<<<< HEAD
        return os.path.join(directory, "{}.zip".format(code_package.benchmark)), bytes_size
=======
        return (
            os.path.join(directory, "{}.zip".format(benchmark)),
            bytes_size,
            container_uri,
        )

    def _map_architecture(self, architecture: str) -> str:

        if architecture == "x64":
            return "x86_64"
        return architecture
>>>>>>> 2d688343

    def _map_language_runtime(self, language: str, runtime: str):

        # AWS uses different naming scheme for Node.js versions
        # For example, it's 12.x instead of 12.
        if language == "nodejs":
            return f"{runtime}.x"
        return runtime

<<<<<<< HEAD
    def create_function(self, code_package: Benchmark, func_name: str) -> "LambdaFunction":
=======
    def create_function(
        self,
        code_package: Benchmark,
        func_name: str,
        container_deployment: bool,
        container_uri: str,
    ) -> "LambdaFunction":

>>>>>>> 2d688343
        package = code_package.code_location
        benchmark = code_package.benchmark
        language = code_package.language_name
        language_runtime = code_package.language_version
        timeout = code_package.benchmark_config.timeout
        memory = code_package.benchmark_config.memory
        code_size = code_package.code_size
        code_bucket: Optional[str] = None
        func_name = AWS.format_function_name(func_name)
        function_cfg = FunctionConfig.from_benchmark(code_package)
        architecture = function_cfg.architecture.value
        # we can either check for exception or use list_functions
        # there's no API for test
        try:
            ret = self.lambda_client.get_function(FunctionName=func_name)
            self.logging.info(
                "Function {} exists on AWS, retrieve configuration.".format(func_name)
            )
            # Here we assume a single Lambda role
            lambda_function = LambdaFunction(
                func_name,
                code_package.benchmark,
                ret["Configuration"]["FunctionArn"],
                code_package.hash,
                language_runtime,
                self.config.resources.lambda_role(self.session),
                function_cfg,
            )
            self.update_function(lambda_function, code_package, container_deployment, container_uri)
            lambda_function.updated_code = True
            # TODO: get configuration of REST API
        except self.lambda_client.exceptions.ResourceNotFoundException:
            self.logging.info("Creating function {} from {}".format(func_name, package))

            create_function_params = {
                "FunctionName": func_name,
                "Role": self.config.resources.lambda_role(self.session),
                "MemorySize": memory,
                "Timeout": timeout,
                "Architectures": [self._map_architecture(architecture)],
                "Code": {},
            }

            if container_deployment:
                create_function_params["PackageType"] = "Image"
                create_function_params["Code"] = {"ImageUri": container_uri}
            else:
<<<<<<< HEAD
                code_package_name = cast(str, os.path.basename(package))

                storage_client = self.system_resources.get_storage()
                code_bucket = storage_client.get_bucket(Resources.StorageBucketType.DEPLOYMENT)
                code_prefix = os.path.join(benchmark, code_package_name)
                storage_client.upload(code_bucket, package, code_prefix)

                self.logging.info("Uploading function {} code to {}".format(func_name, code_bucket))
                code_config = {"S3Bucket": code_bucket, "S3Key": code_prefix}
            ret = self.lambda_client.create_function(
                FunctionName=func_name,
                Runtime="{}{}".format(
=======
                create_function_params["PackageType"] = "Zip"
                if code_size < 50 * 1024 * 1024:
                    package_body = open(package, "rb").read()
                    create_function_params["Code"] = {"ZipFile": package_body}
                else:
                    code_package_name = cast(str, os.path.basename(package))

                    storage_client = self.system_resources.get_storage()
                    code_bucket = storage_client.get_bucket(Resources.StorageBucketType.DEPLOYMENT)
                    code_prefix = os.path.join(benchmark, code_package_name)
                    storage_client.upload(code_bucket, package, code_prefix)

                    self.logging.info(
                        "Uploading function {} code to {}".format(func_name, code_bucket)
                    )
                    create_function_params["Code"] = {
                        "S3Bucket": code_bucket,
                        "S3Key": code_prefix,
                    }

                create_function_params["Runtime"] = "{}{}".format(
>>>>>>> 2d688343
                    language, self._map_language_runtime(language, language_runtime)
                )
                create_function_params["Handler"] = "handler.handler"

            create_function_params = {
                k: v for k, v in create_function_params.items() if v is not None
            }
            ret = self.client.create_function(**create_function_params)

            lambda_function = LambdaFunction(
                func_name,
                code_package.benchmark,
                ret["FunctionArn"],
                code_package.hash,
                language_runtime,
                self.config.resources.lambda_role(self.session),
                function_cfg,
                code_bucket,
            )

            self.wait_function_active(lambda_function)

            # Update environment variables
            self.update_function_configuration(lambda_function, code_package)

        # Add LibraryTrigger to a new function
        from sebs.aws.triggers import FunctionLibraryTrigger

        trigger = FunctionLibraryTrigger(func_name, self)
        trigger.logging_handlers = self.logging_handlers
        lambda_function.add_trigger(trigger)

        return lambda_function

    def cached_benchmark(self, function: CloudBenchmark):

        from sebs.aws.triggers import LibraryTrigger

        for trigger in function.triggers(Trigger.TriggerType.LIBRARY):
            trigger.logging_handlers = self.logging_handlers
            cast(LibraryTrigger, trigger).deployment_client = self
        for trigger in function.triggers(Trigger.TriggerType.HTTP):
            trigger.logging_handlers = self.logging_handlers

    """
        Update function code and configuration on AWS.

        :param benchmark: benchmark name
        :param name: function name
        :param code_package: path to code package
        :param code_size: size of code package in bytes
        :param timeout: function timeout in seconds
        :param memory: memory limit for function
    """

    def update_function(
        self,
        function: Function,
        code_package: Benchmark,
        container_deployment: bool,
        container_uri: str,
    ):
        name = function.name
<<<<<<< HEAD
        code_size = code_package.code_size
        package = code_package.code_location

        # Run AWS update
        # AWS Lambda limit on zip deployment
        if code_size < 50 * 1024 * 1024:
            with open(package, "rb") as code_body:
                self.lambda_client.update_function_code(FunctionName=name, ZipFile=code_body.read())
        # Upload code package to S3, then update
        else:
            code_package_name = os.path.basename(package)
            storage = self.system_resources.get_storage()
            bucket = function.code_bucket(code_package.benchmark, cast(S3, storage))
            storage.upload(bucket, package, code_package_name)
            self.lambda_client.update_function_code(
                FunctionName=name, S3Bucket=bucket, S3Key=code_package_name
            )
=======
        function = cast(LambdaFunction, function)

        if container_deployment:
            self.client.update_function_code(FunctionName=name, ImageUri=container_uri)
        else:
            code_size = code_package.code_size
            package = code_package.code_location
            benchmark = code_package.benchmark

            function_cfg = FunctionConfig.from_benchmark(code_package)
            architecture = function_cfg.architecture.value

            # Run AWS update
            # AWS Lambda limit on zip deployment
            if code_size < 50 * 1024 * 1024:
                with open(package, "rb") as code_body:
                    self.client.update_function_code(
                        FunctionName=name,
                        ZipFile=code_body.read(),
                        Architectures=[self._map_architecture(architecture)],
                    )
            # Upload code package to S3, then update
            else:
                code_package_name = os.path.basename(package)

                storage = self.system_resources.get_storage()
                bucket = function.code_bucket(code_package.benchmark, cast(S3, storage))
                code_prefix = os.path.join(benchmark, architecture, code_package_name)
                storage.upload(bucket, package, code_prefix)

                self.client.update_function_code(
                    FunctionName=name,
                    S3Bucket=bucket,
                    S3Key=code_prefix,
                    Architectures=[self._map_architecture(architecture)],
                )
>>>>>>> 2d688343

        self.wait_function_updated(function)
        self.logging.info(f"Updated code of {name} function. ")
        # and update config
        self.update_function_configuration(function, code_package)

<<<<<<< HEAD
        self.logging.info("Published new function code")

    def create_function_trigger(self, func: Function, trigger_type: Trigger.TriggerType) -> Trigger:
        from sebs.aws.triggers import HTTPTrigger

        function = cast(LambdaFunction, func)

        if trigger_type == Trigger.TriggerType.HTTP:
            api_name = "{}-http-api".format(function.name)
            http_api = self.config.resources.http_api(api_name, function, self.session)
            # https://aws.amazon.com/blogs/compute/announcing-http-apis-for-amazon-api-gateway/
            # but this is wrong - source arn must be {api-arn}/*/*
            self.get_lambda_client().add_permission(
                FunctionName=function.name,
                StatementId=str(uuid.uuid1()),
                Action="lambda:InvokeFunction",
                Principal="apigateway.amazonaws.com",
                SourceArn=f"{http_api.arn}/*/*",
            )
            trigger = HTTPTrigger(http_api.endpoint, api_name)
            trigger.logging_handlers = self.logging_handlers
        elif trigger_type == Trigger.TriggerType.LIBRARY:
            # should already exist
            return func.triggers(Trigger.TriggerType.LIBRARY)[0]
        else:
            raise RuntimeError("Not supported!")

        function.add_trigger(trigger)
        self.cache_client.update_benchmark(function)
        return trigger

    def create_workflow(self, code_package: Benchmark, workflow_name: str) -> "SFNWorkflow":

        workflow_name = AWS.format_function_name(workflow_name)

        # Make sure we have a valid workflow benchmark
        definition_path = os.path.join(code_package.benchmark_path, "definition.json")
        if not os.path.exists(definition_path):
            raise ValueError(f"No workflow definition found for {workflow_name}")

        # First we create a lambda function for each code file
        code_files = list(code_package.get_code_files(include_config=False))
        func_names = [os.path.splitext(os.path.basename(p))[0] for p in code_files]
        funcs = [
            self.create_function(code_package, workflow_name + "___" + fn) for fn in func_names
        ]

        # Generate workflow definition.json
        gen = SFNGenerator({n: f.arn for (n, f) in zip(func_names, funcs)})
        gen.parse(definition_path)
        definition = gen.generate()

        package = code_package.code_location
        function_cfg = FunctionConfig.from_benchmark(code_package)

        # We cannot retrieve the state machine because we don't know its ARN
        # so we just create it and catch any errors
        try:
            ret = self.sfn_client.create_state_machine(
                name=workflow_name,
                definition=definition,
                roleArn=self.config.resources.lambda_role(self.session),
            )

            self.logging.info("Creating workflow {} from {}".format(workflow_name, package))

            workflow = SFNWorkflow(
                workflow_name,
                funcs,
                code_package.benchmark,
                ret["stateMachineArn"],
                code_package.hash,
                function_cfg,
            )
        except self.sfn_client.exceptions.StateMachineAlreadyExists as e:
            match = re.search("'([^']*)'", str(e))
            if not match:
                raise

            arn = match.group()[1:-1]
            self.logging.info(
                "Workflow {} exists on AWS, retrieve configuration.".format(workflow_name)
            )

            # Here we assume a single Lambda role
            workflow = SFNWorkflow(
                workflow_name, funcs, code_package.benchmark, arn, code_package.hash, function_cfg
            )

            self.update_workflow(workflow, code_package)
            workflow.updated_code = True

        # Add LibraryTrigger to a new function
        from sebs.aws.triggers import WorkflowLibraryTrigger

        trigger = WorkflowLibraryTrigger(workflow.arn, self)
        trigger.logging_handlers = self.logging_handlers
        workflow.add_trigger(trigger)

        return workflow

    def update_workflow(self, workflow: Workflow, code_package: Benchmark):
        workflow = cast(SFNWorkflow, workflow)

        # Make sure we have a valid workflow benchmark
        definition_path = os.path.join(code_package.benchmark_path, "definition.json")
        if not os.path.exists(definition_path):
            raise ValueError(f"No workflow definition found for {workflow.name}")

        # Create or update lambda function for each code file
        code_files = list(code_package.get_code_files(include_config=False))
        func_names = [os.path.splitext(os.path.basename(p))[0] for p in code_files]
        funcs = [
            self.create_function(code_package, workflow.name + "___" + fn) for fn in func_names
        ]

        # Generate workflow definition.json
        gen = SFNGenerator({n: f.arn for (n, f) in zip(func_names, funcs)})
        gen.parse(definition_path)
        definition = gen.generate()

        self.sfn_client.update_state_machine(
            stateMachineArn=workflow.arn,
            definition=definition,
            roleArn=self.config.resources.lambda_role(self.session),
        )
        workflow.functions = funcs
        self.logging.info("Published new workflow code")

    def create_workflow_trigger(
        self, workflow: Workflow, trigger_type: Trigger.TriggerType
    ) -> Trigger:
        workflow = cast(SFNWorkflow, workflow)

        if trigger_type == Trigger.TriggerType.HTTP:
            raise RuntimeError("Not supported!")
        elif trigger_type == Trigger.TriggerType.LIBRARY:
            # should already exist
            return workflow.triggers(Trigger.TriggerType.LIBRARY)[0]
        else:
            raise RuntimeError("Not supported!")

=======
>>>>>>> 2d688343
    def update_function_configuration(
        self, function: Function, code_package: Benchmark, env_variables: dict = {}
    ):

        # We can only update storage configuration once it has been processed for this benchmark
        assert code_package.has_input_processed

        envs = env_variables.copy()
        if code_package.uses_nosql:

            nosql_storage = self.system_resources.get_nosql_storage()
            for original_name, actual_name in nosql_storage.get_tables(
                code_package.benchmark
            ).items():
                envs[f"NOSQL_STORAGE_TABLE_{original_name}"] = actual_name

        # AWS Lambda will overwrite existing variables
        # If we modify them, we need to first read existing ones and append.
        if len(envs) > 0:

            response = self.lambda_client.get_function_configuration(FunctionName=function.name)
            # preserve old variables while adding new ones.
            # but for conflict, we select the new one
            if "Environment" in response:
                envs = {**response["Environment"]["Variables"], **envs}

        function = cast(LambdaFunction, function)
        # We only update envs if anything new was added
        if len(envs) > 0:
            self.lambda_client.update_function_configuration(
                FunctionName=function.name,
                Timeout=function.config.timeout,
                MemorySize=function.config.memory,
                Environment={"Variables": envs},
            )
        else:
            self.lambda_client.update_function_configuration(
                FunctionName=function.name,
                Timeout=function.config.timeout,
                MemorySize=function.config.memory,
            )
        self.wait_function_updated(function)
        self.logging.info(f"Updated configuration of {function.name} function. ")

    # @staticmethod
    def default_function_name(
        self, code_package: Benchmark, resources: Optional[Resources] = None
    ) -> str:
        # Create function name
        resource_id = resources.resources_id if resources else self.config.resources.resources_id
        func_name = "sebs-{}-{}-{}-{}-{}".format(
            resource_id,
            code_package.benchmark,
            code_package.language_name,
            code_package.language_version,
            code_package.architecture,
        )
        if code_package.container_deployment:
            func_name = f"{func_name}-docker"
        return AWS.format_function_name(func_name)

    @staticmethod
    def format_function_name(func_name: str) -> str:
        # AWS Lambda does not allow hyphens in function names
        func_name = func_name.replace("-", "_")
        func_name = func_name.replace(".", "_")
        return func_name

    """
        FIXME: does not clean the cache
    """

    def delete_function(self, func_name: Optional[str]):
        self.logging.debug("Deleting function {}".format(func_name))
        try:
            self.lambda_client.delete_function(FunctionName=func_name)
        except Exception:
            self.logging.debug("Function {} does not exist!".format(func_name))

    """
        Prepare AWS resources to store experiment results.
        Allocate one bucket.

        :param benchmark: benchmark name
        :return: name of bucket to store experiment results
    """

    # def prepare_experiment(self, benchmark: str):
    #    logs_bucket = self.get_storage().add_output_bucket(benchmark, suffix="logs")
    #    return logs_bucket

    """
        Accepts AWS report after function invocation.
        Returns a dictionary filled with values with various metrics such as
        time, invocation time and memory consumed.

        :param log: decoded log from CloudWatch or from synchronuous invocation
        :return: dictionary with parsed values
    """

    @staticmethod
    def parse_aws_report(
        log: str, requests: Union[ExecutionResult, Dict[str, ExecutionResult]]
    ) -> str:
        aws_vals = {}
        for line in log.split("\t"):
            if not line.isspace():
                split = line.split(":")
                aws_vals[split[0]] = split[1].split()[0]
        if "START RequestId" in aws_vals:
            request_id = aws_vals["START RequestId"]
        else:
            request_id = aws_vals["REPORT RequestId"]
        if isinstance(requests, ExecutionResult):
            output = cast(ExecutionResult, requests)
        else:
            if request_id not in requests:
                return request_id
            output = requests[request_id]
        output.request_id = request_id
        output.provider_times.execution = int(float(aws_vals["Duration"]) * 1000)
        output.stats.memory_used = float(aws_vals["Max Memory Used"])
        if "Init Duration" in aws_vals:
            output.provider_times.initialization = int(float(aws_vals["Init Duration"]) * 1000)
        output.billing.billed_time = int(aws_vals["Billed Duration"])
        output.billing.memory = int(aws_vals["Memory Size"])
        output.billing.gb_seconds = output.billing.billed_time * output.billing.memory
        return request_id

    def shutdown(self) -> None:
        super().shutdown()

    def get_invocation_error(self, function_name: str, start_time: int, end_time: int):
        if not self.logs_client:
            self.logs_client = boto3.client(
                service_name="logs",
                aws_access_key_id=self.config.credentials.access_key,
                aws_secret_access_key=self.config.credentials.secret_key,
                region_name=self.config.region,
            )

        response = None
        while True:
            query = self.logs_client.start_query(
                logGroupName="/aws/lambda/{}".format(function_name),
                # queryString="filter @message like /REPORT/",
                queryString="fields @message",
                startTime=start_time,
                endTime=end_time,
            )
            query_id = query["queryId"]

            while response is None or response["status"] == "Running":
                self.logging.info("Waiting for AWS query to complete ...")
                time.sleep(5)
                response = self.logs_client.get_query_results(queryId=query_id)
            if len(response["results"]) == 0:
                self.logging.info("AWS logs are not yet available, repeat after 15s...")
                time.sleep(15)
                response = None
            else:
                break
        self.logging.error(f"Invocation error for AWS Lambda function {function_name}")
        for message in response["results"]:
            for value in message:
                if value["field"] == "@message":
                    self.logging.error(value["value"])

    def download_metrics(
        self,
        function_name: str,
        start_time: int,
        end_time: int,
        requests: Dict[str, ExecutionResult],
        metrics: dict,
    ):

        if not self.logs_client:
            self.logs_client = boto3.client(
                service_name="logs",
                aws_access_key_id=self.config.credentials.access_key,
                aws_secret_access_key=self.config.credentials.secret_key,
                region_name=self.config.region,
            )

        query = self.logs_client.start_query(
            logGroupName="/aws/lambda/{}".format(function_name),
            queryString="filter @message like /REPORT/",
            startTime=math.floor(start_time),
            endTime=math.ceil(end_time + 1),
            limit=10000,
        )
        query_id = query["queryId"]
        response = None

        while response is None or response["status"] == "Running":
            self.logging.info("Waiting for AWS query to complete ...")
            time.sleep(1)
            response = self.logs_client.get_query_results(queryId=query_id)
        # results contain a list of matches
        # each match has multiple parts, we look at `@message` since this one
        # contains the report of invocation
        results = response["results"]
        results_count = len(requests.keys())
        results_processed = 0
        requests_ids = set(requests.keys())
        for val in results:
            for result_part in val:
                if result_part["field"] == "@message":
                    request_id = AWS.parse_aws_report(result_part["value"], requests)
                    if request_id in requests:
                        results_processed += 1
                        requests_ids.remove(request_id)
        self.logging.info(
            f"Received {len(results)} entries, found results for {results_processed} "
            f"out of {results_count} invocations"
        )

    def create_trigger(self, func: Function, trigger_type: Trigger.TriggerType) -> Trigger:
        from sebs.aws.triggers import HTTPTrigger

        function = cast(LambdaFunction, func)

        if trigger_type == Trigger.TriggerType.HTTP:

            api_name = "{}-http-api".format(function.name)
            http_api = self.config.resources.http_api(api_name, function, self.session)
            # https://aws.amazon.com/blogs/compute/announcing-http-apis-for-amazon-api-gateway/
            # but this is wrong - source arn must be {api-arn}/*/*
            self.get_lambda_client().add_permission(
                FunctionName=function.name,
                StatementId=str(uuid.uuid1()),
                Action="lambda:InvokeFunction",
                Principal="apigateway.amazonaws.com",
                SourceArn=f"{http_api.arn}/*/*",
            )
            trigger = HTTPTrigger(http_api.endpoint, api_name)
            self.logging.info(
                f"Created HTTP trigger for {func.name} function. "
                "Sleep 5 seconds to avoid cloud errors."
            )
            time.sleep(5)
            trigger.logging_handlers = self.logging_handlers
        elif trigger_type == Trigger.TriggerType.LIBRARY:
            # should already exist
            return func.triggers(Trigger.TriggerType.LIBRARY)[0]
        else:
            raise RuntimeError("Not supported!")

        function.add_trigger(trigger)
        self.cache_client.update_benchmark(function)
        return trigger

    def _enforce_cold_start(self, function: Function, code_package: Benchmark):
        func = cast(LambdaFunction, function)
        self.update_function_configuration(
            func, code_package, {"ForceColdStart": str(self.cold_start_counter)}
        )

    def enforce_cold_start(self, functions: List[Function], code_package: Benchmark):
        self.cold_start_counter += 1
        for func in functions:
            self._enforce_cold_start(func, code_package)
        self.logging.info("Sent function updates enforcing cold starts.")
        for func in functions:
            lambda_function = cast(LambdaFunction, func)
            self.wait_function_updated(lambda_function)
        self.logging.info("Finished function updates enforcing cold starts.")

    def wait_function_active(self, func: LambdaFunction):

        self.logging.info("Waiting for Lambda function to be created...")
        waiter = self.lambda_client.get_waiter("function_active_v2")
        waiter.wait(FunctionName=func.name)
        self.logging.info("Lambda function has been created.")

    def wait_function_updated(self, func: LambdaFunction):

        self.logging.info("Waiting for Lambda function to be updated...")
        waiter = self.lambda_client.get_waiter("function_updated_v2")
        waiter.wait(FunctionName=func.name)
        self.logging.info("Lambda function has been updated.")

    def disable_rich_output(self):
        self.ecr_client.disable_rich_output = True<|MERGE_RESOLUTION|>--- conflicted
+++ resolved
@@ -13,12 +13,9 @@
 from sebs.aws.resources import AWSSystemResources
 from sebs.aws.s3 import S3
 from sebs.aws.function import LambdaFunction
-<<<<<<< HEAD
 from sebs.aws.workflow import SFNWorkflow
 from sebs.aws.generator import SFNGenerator
-=======
 from sebs.aws.container import ECRContainer
->>>>>>> 2d688343
 from sebs.aws.config import AWSConfig
 from sebs.faas.config import Resources
 from sebs.utils import execute, replace_string_in_file
@@ -97,22 +94,18 @@
             aws_access_key_id=self.config.credentials.access_key,
             aws_secret_access_key=self.config.credentials.secret_key,
         )
+        self.get_lambda_client()
         self.system_resources.initialize_session(self.session)
+        self.initialize_resources(select_prefix=resource_prefix)
+
+        self.ecr_client = ECRContainer(
+            self.system_config, self.session, self.config, self.docker_client
+        )
 
         self.get_lambda_client()
-<<<<<<< HEAD
         self.get_sfn_client()
         self.initialize_resources(select_prefix=resource_prefix)
 
-=======
-        self.system_resources.initialize_session(self.session)
-        self.initialize_resources(select_prefix=resource_prefix)
-
-        self.ecr_client = ECRContainer(
-            self.system_config, self.session, self.config, self.docker_client
-        )
-
->>>>>>> 2d688343
     def get_lambda_client(self):
         if not hasattr(self, "lambda_client"):
             self.lambda_client = self.session.client(
@@ -148,29 +141,17 @@
     """
 
     def package_code(
-<<<<<<< HEAD
         self, code_package: Benchmark, directory: str, is_workflow: bool, is_cached: bool
-    ) -> Tuple[str, int]:
-=======
-        self,
-        directory: str,
-        language_name: str,
-        language_version: str,
-        architecture: str,
-        benchmark: str,
-        is_cached: bool,
-        container_deployment: bool,
     ) -> Tuple[str, int, str]:
 
         container_uri = ""
 
         # if the containerized deployment is set to True
-        if container_deployment:
+        if code_package.container_deployment:
             # build base image and upload to ECR
             _, container_uri = self.ecr_client.build_base_image(
-                directory, language_name, language_version, architecture, benchmark, is_cached
-            )
->>>>>>> 2d688343
+                directory, code_package.language_name, code_package.language_version, code_package.architecture, code_package.benchmark, is_cached
+            )
 
         CONFIG_FILES = {
             "python": ["handler.py", "requirements.txt", ".python_packages"],
@@ -184,7 +165,6 @@
             if file not in package_config:
                 file = os.path.join(directory, file)
                 shutil.move(file, function_dir)
-<<<<<<< HEAD
 
         handler_path = os.path.join(directory, CONFIG_FILES[code_package.language_name][0])
         if self.config.resources.redis_host is not None:
@@ -202,8 +182,6 @@
             with open(path, "a"):
                 os.utime(path, None)
 
-=======
->>>>>>> 2d688343
         # FIXME: use zipfile
         # create zip with hidden directory but without parent directory
         execute(
@@ -218,11 +196,8 @@
         mbytes = bytes_size / 1024.0 / 1024.0
         self.logging.info("Zip archive size {:2f} MB".format(mbytes))
 
-<<<<<<< HEAD
-        return os.path.join(directory, "{}.zip".format(code_package.benchmark)), bytes_size
-=======
         return (
-            os.path.join(directory, "{}.zip".format(benchmark)),
+            os.path.join(directory, "{}.zip".format(code_package.benchmark)),
             bytes_size,
             container_uri,
         )
@@ -232,7 +207,6 @@
         if architecture == "x64":
             return "x86_64"
         return architecture
->>>>>>> 2d688343
 
     def _map_language_runtime(self, language: str, runtime: str):
 
@@ -242,9 +216,6 @@
             return f"{runtime}.x"
         return runtime
 
-<<<<<<< HEAD
-    def create_function(self, code_package: Benchmark, func_name: str) -> "LambdaFunction":
-=======
     def create_function(
         self,
         code_package: Benchmark,
@@ -253,7 +224,6 @@
         container_uri: str,
     ) -> "LambdaFunction":
 
->>>>>>> 2d688343
         package = code_package.code_location
         benchmark = code_package.benchmark
         language = code_package.language_name
@@ -301,20 +271,6 @@
                 create_function_params["PackageType"] = "Image"
                 create_function_params["Code"] = {"ImageUri": container_uri}
             else:
-<<<<<<< HEAD
-                code_package_name = cast(str, os.path.basename(package))
-
-                storage_client = self.system_resources.get_storage()
-                code_bucket = storage_client.get_bucket(Resources.StorageBucketType.DEPLOYMENT)
-                code_prefix = os.path.join(benchmark, code_package_name)
-                storage_client.upload(code_bucket, package, code_prefix)
-
-                self.logging.info("Uploading function {} code to {}".format(func_name, code_bucket))
-                code_config = {"S3Bucket": code_bucket, "S3Key": code_prefix}
-            ret = self.lambda_client.create_function(
-                FunctionName=func_name,
-                Runtime="{}{}".format(
-=======
                 create_function_params["PackageType"] = "Zip"
                 if code_size < 50 * 1024 * 1024:
                     package_body = open(package, "rb").read()
@@ -336,7 +292,6 @@
                     }
 
                 create_function_params["Runtime"] = "{}{}".format(
->>>>>>> 2d688343
                     language, self._map_language_runtime(language, language_runtime)
                 )
                 create_function_params["Handler"] = "handler.handler"
@@ -344,7 +299,7 @@
             create_function_params = {
                 k: v for k, v in create_function_params.items() if v is not None
             }
-            ret = self.client.create_function(**create_function_params)
+            ret = self.lambda_client.create_function(**create_function_params)
 
             lambda_function = LambdaFunction(
                 func_name,
@@ -400,25 +355,7 @@
         container_uri: str,
     ):
         name = function.name
-<<<<<<< HEAD
-        code_size = code_package.code_size
-        package = code_package.code_location
-
-        # Run AWS update
-        # AWS Lambda limit on zip deployment
-        if code_size < 50 * 1024 * 1024:
-            with open(package, "rb") as code_body:
-                self.lambda_client.update_function_code(FunctionName=name, ZipFile=code_body.read())
-        # Upload code package to S3, then update
-        else:
-            code_package_name = os.path.basename(package)
-            storage = self.system_resources.get_storage()
-            bucket = function.code_bucket(code_package.benchmark, cast(S3, storage))
-            storage.upload(bucket, package, code_package_name)
-            self.lambda_client.update_function_code(
-                FunctionName=name, S3Bucket=bucket, S3Key=code_package_name
-            )
-=======
+
         function = cast(LambdaFunction, function)
 
         if container_deployment:
@@ -435,7 +372,7 @@
             # AWS Lambda limit on zip deployment
             if code_size < 50 * 1024 * 1024:
                 with open(package, "rb") as code_body:
-                    self.client.update_function_code(
+                    self.lambda_client.update_function_code(
                         FunctionName=name,
                         ZipFile=code_body.read(),
                         Architectures=[self._map_architecture(architecture)],
@@ -449,20 +386,18 @@
                 code_prefix = os.path.join(benchmark, architecture, code_package_name)
                 storage.upload(bucket, package, code_prefix)
 
-                self.client.update_function_code(
+                self.lambda_client.update_function_code(
                     FunctionName=name,
                     S3Bucket=bucket,
                     S3Key=code_prefix,
                     Architectures=[self._map_architecture(architecture)],
                 )
->>>>>>> 2d688343
 
         self.wait_function_updated(function)
         self.logging.info(f"Updated code of {name} function. ")
         # and update config
         self.update_function_configuration(function, code_package)
 
-<<<<<<< HEAD
         self.logging.info("Published new function code")
 
     def create_function_trigger(self, func: Function, trigger_type: Trigger.TriggerType) -> Trigger:
@@ -605,8 +540,6 @@
         else:
             raise RuntimeError("Not supported!")
 
-=======
->>>>>>> 2d688343
     def update_function_configuration(
         self, function: Function, code_package: Benchmark, env_variables: dict = {}
     ):
