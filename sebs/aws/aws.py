import math
import os
import shutil
import time
import uuid
from typing import cast, Dict, List, Optional, Tuple, Type, Union  # noqa

import boto3
import docker

from sebs.aws.dynamodb import DynamoDB
from sebs.aws.resources import AWSSystemResources
from sebs.aws.s3 import S3
from sebs.aws.function import LambdaFunction
from sebs.aws.container import ECRContainer
from sebs.aws.config import AWSConfig
from sebs.faas.config import Resources
from sebs.utils import execute
from sebs.benchmark import Benchmark
from sebs.cache import Cache
from sebs.config import SeBSConfig
from sebs.utils import LoggingHandlers
from sebs.faas.function import Function, ExecutionResult, Trigger, FunctionConfig
from sebs.faas.system import System


class AWS(System):
    logs_client = None
    cached = False
    _config: AWSConfig

    @staticmethod
    def name():
        return "aws"

    @staticmethod
    def typename():
        return "AWS"

    @staticmethod
    def function_type() -> "Type[Function]":
        return LambdaFunction

    @property
    def config(self) -> AWSConfig:
        return self._config

    @property
    def system_resources(self) -> AWSSystemResources:
        return cast(AWSSystemResources, self._system_resources)

    """
        :param cache_client: Function cache instance
        :param config: Experiments config
        :param docker_client: Docker instance
    """

    def __init__(
        self,
        sebs_config: SeBSConfig,
        config: AWSConfig,
        cache_client: Cache,
        docker_client: docker.client,
        logger_handlers: LoggingHandlers,
    ):
        super().__init__(
            sebs_config,
            cache_client,
            docker_client,
            AWSSystemResources(config, cache_client, docker_client, logger_handlers),
        )
        self.logging_handlers = logger_handlers
        self._config = config
        self.storage: Optional[S3] = None
        self.nosql_storage: Optional[DynamoDB] = None

    def initialize(self, config: Dict[str, str] = {}, resource_prefix: Optional[str] = None):
        # thread-safe
        self.session = boto3.session.Session(
            aws_access_key_id=self.config.credentials.access_key,
            aws_secret_access_key=self.config.credentials.secret_key,
        )
        self.get_lambda_client()
        self.initialize_resources(select_prefix=resource_prefix)

<<<<<<< HEAD
        self.system_resources.initialize_session(self.session)
=======
        self.ecr_client = ECRContainer(
            self.system_config, self.session, self.config, self.docker_client
        )
>>>>>>> bf5bc356

    def get_lambda_client(self):
        if not hasattr(self, "client"):
            self.client = self.session.client(
                service_name="lambda",
                region_name=self.config.region,
            )
        return self.client

    """
        It would be sufficient to just pack the code and ship it as zip to AWS.
        However, to have a compatible function implementation across providers,
        we create a small module.
        Issue: relative imports in Python when using storage wrapper.
        Azure expects a relative import inside a module thus it's easier
        to always create a module.

        Structure:
        function
        - function.py
        - storage.py
        - resources
        handler.py

        benchmark: benchmark name
    """

    def package_code(
        self,
        directory: str,
        language_name: str,
        language_version: str,
        architecture: str,
        benchmark: str,
        is_cached: bool,
        container_deployment: bool,
    ) -> Tuple[str, int, str]:

        container_uri = ""

        # if the containerized deployment is set to True
        if container_deployment:
            # build base image and upload to ECR
            _, container_uri = self.ecr_client.build_base_image(
                directory, language_name, language_version, architecture, benchmark, is_cached
            )

        CONFIG_FILES = {
            "python": ["handler.py", "requirements.txt", ".python_packages"],
            "nodejs": ["handler.js", "package.json", "node_modules"],
        }
        package_config = CONFIG_FILES[language_name]
        function_dir = os.path.join(directory, "function")
        os.makedirs(function_dir)
        # move all files to 'function' except handler.py
        for file in os.listdir(directory):
            if file not in package_config:
                file = os.path.join(directory, file)
                shutil.move(file, function_dir)
        # FIXME: use zipfile
        # create zip with hidden directory but without parent directory
        execute("zip -qu -r9 {}.zip * .".format(benchmark), shell=True, cwd=directory)
        benchmark_archive = "{}.zip".format(os.path.join(directory, benchmark))
        self.logging.info("Created {} archive".format(benchmark_archive))

        bytes_size = os.path.getsize(os.path.join(directory, benchmark_archive))
        mbytes = bytes_size / 1024.0 / 1024.0
        self.logging.info("Zip archive size {:2f} MB".format(mbytes))

        return (
            os.path.join(directory, "{}.zip".format(benchmark)),
            bytes_size,
            container_uri,
        )

    def _map_architecture(self, architecture: str) -> str:

        if architecture == "x64":
            return "x86_64"
        return architecture

    def _map_language_runtime(self, language: str, runtime: str):

        # AWS uses different naming scheme for Node.js versions
        # For example, it's 12.x instead of 12.
        if language == "nodejs":
            return f"{runtime}.x"
        return runtime

    def create_function(
        self,
        code_package: Benchmark,
        func_name: str,
        container_deployment: bool,
        container_uri: str,
    ) -> "LambdaFunction":

        package = code_package.code_location
        benchmark = code_package.benchmark
        language = code_package.language_name
        language_runtime = code_package.language_version
        timeout = code_package.benchmark_config.timeout
        memory = code_package.benchmark_config.memory
        code_size = code_package.code_size
        code_bucket: Optional[str] = None
        func_name = AWS.format_function_name(func_name)
        function_cfg = FunctionConfig.from_benchmark(code_package)
        architecture = function_cfg.architecture.value
        # we can either check for exception or use list_functions
        # there's no API for test
        try:
            ret = self.client.get_function(FunctionName=func_name)
            self.logging.info(
                "Function {} exists on AWS, retrieve configuration.".format(func_name)
            )
            # Here we assume a single Lambda role
            lambda_function = LambdaFunction(
                func_name,
                code_package.benchmark,
                ret["Configuration"]["FunctionArn"],
                code_package.hash,
                language_runtime,
                self.config.resources.lambda_role(self.session),
                function_cfg,
            )
            self.update_function(lambda_function, code_package, container_deployment, container_uri)
            lambda_function.updated_code = True
            # TODO: get configuration of REST API
        except self.client.exceptions.ResourceNotFoundException:
            self.logging.info("Creating function {} from {}".format(func_name, package))

            create_function_params = {
                "FunctionName": func_name,
                "Role": self.config.resources.lambda_role(self.session),
                "MemorySize": memory,
                "Timeout": timeout,
                "Architectures": [self._map_architecture(architecture)],
                "Code": {},
            }

            if container_deployment:
                create_function_params["PackageType"] = "Image"
                create_function_params["Code"] = {"ImageUri": container_uri}
            else:
<<<<<<< HEAD
                code_package_name = cast(str, os.path.basename(package))

                storage_client = self.system_resources.get_storage()
                code_bucket = storage_client.get_bucket(Resources.StorageBucketType.DEPLOYMENT)
                code_prefix = os.path.join(benchmark, code_package_name)
                storage_client.upload(code_bucket, package, code_prefix)

                self.logging.info("Uploading function {} code to {}".format(func_name, code_bucket))
                code_config = {"S3Bucket": code_bucket, "S3Key": code_prefix}
            ret = self.client.create_function(
                FunctionName=func_name,
                Runtime="{}{}".format(
=======
                create_function_params["PackageType"] = "Zip"
                if code_size < 50 * 1024 * 1024:
                    package_body = open(package, "rb").read()
                    create_function_params["Code"] = {"ZipFile": package_body}
                else:
                    code_package_name = cast(str, os.path.basename(package))

                    code_bucket = storage_client.get_bucket(Resources.StorageBucketType.DEPLOYMENT)
                    code_prefix = os.path.join(benchmark, architecture, code_package_name)
                    storage_client.upload(code_bucket, package, code_prefix)

                    self.logging.info(
                        "Uploading function {} code to {}".format(func_name, code_bucket)
                    )
                    create_function_params["Code"] = {
                        "S3Bucket": code_bucket,
                        "S3Key": code_prefix,
                    }

                create_function_params["Runtime"] = "{}{}".format(
>>>>>>> bf5bc356
                    language, self._map_language_runtime(language, language_runtime)
                )
                create_function_params["Handler"] = "handler.handler"

            create_function_params = {
                k: v for k, v in create_function_params.items() if v is not None
            }
            ret = self.client.create_function(**create_function_params)

            lambda_function = LambdaFunction(
                func_name,
                code_package.benchmark,
                ret["FunctionArn"],
                code_package.hash,
                language_runtime,
                self.config.resources.lambda_role(self.session),
                function_cfg,
                code_bucket,
            )

            self.wait_function_active(lambda_function)

            # Update environment variables
            self.update_function_configuration(lambda_function, code_package)

        # Add LibraryTrigger to a new function
        from sebs.aws.triggers import LibraryTrigger

        trigger = LibraryTrigger(func_name, self)
        trigger.logging_handlers = self.logging_handlers
        lambda_function.add_trigger(trigger)

        return lambda_function

    def cached_function(self, function: Function):

        from sebs.aws.triggers import LibraryTrigger

        for trigger in function.triggers(Trigger.TriggerType.LIBRARY):
            trigger.logging_handlers = self.logging_handlers
            cast(LibraryTrigger, trigger).deployment_client = self
        for trigger in function.triggers(Trigger.TriggerType.HTTP):
            trigger.logging_handlers = self.logging_handlers

    """
        Update function code and configuration on AWS.

        :param benchmark: benchmark name
        :param name: function name
        :param code_package: path to code package
        :param code_size: size of code package in bytes
        :param timeout: function timeout in seconds
        :param memory: memory limit for function
    """

    def update_function(
        self,
        function: Function,
        code_package: Benchmark,
        container_deployment: bool,
        container_uri: str,
    ):
        name = function.name
        function = cast(LambdaFunction, function)

        if container_deployment:
            self.client.update_function_code(FunctionName=name, ImageUri=container_uri)
        else:
<<<<<<< HEAD
            code_package_name = os.path.basename(package)
            storage = self.system_resources.get_storage()
            bucket = function.code_bucket(code_package.benchmark, cast(S3, storage))
            storage.upload(bucket, package, code_package_name)
            self.client.update_function_code(
                FunctionName=name, S3Bucket=bucket, S3Key=code_package_name
            )
        self.wait_function_updated(function)
        self.logging.info(f"Updated code of {name} function. ")
        # and update config
        self.update_function_configuration(function, code_package)

=======
            code_size = code_package.code_size
            package = code_package.code_location
            benchmark = code_package.benchmark

            function_cfg = FunctionConfig.from_benchmark(code_package)
            architecture = function_cfg.architecture.value

            # Run AWS update
            # AWS Lambda limit on zip deployment
            if code_size < 50 * 1024 * 1024:
                with open(package, "rb") as code_body:
                    self.client.update_function_code(
                        FunctionName=name,
                        ZipFile=code_body.read(),
                        Architectures=[self._map_architecture(architecture)],
                    )
            # Upload code package to S3, then update
            else:
                code_package_name = os.path.basename(package)

                storage = cast(S3, self.get_storage())
                bucket = function.code_bucket(code_package.benchmark, storage)
                code_prefix = os.path.join(benchmark, architecture, code_package_name)
                storage.upload(bucket, package, code_prefix)

                self.client.update_function_code(
                    FunctionName=name,
                    S3Bucket=bucket,
                    S3Key=code_prefix,
                    Architectures=[self._map_architecture(architecture)],
                )

        self.wait_function_updated(function)
        self.logging.info(f"Updated code of {name} function. ")
        # and update config
        self.client.update_function_configuration(
            FunctionName=name,
            Timeout=function.config.timeout,
            MemorySize=function.config.memory,
        )
        self.wait_function_updated(function)
        self.logging.info(f"Updated configuration of {name} function. ")
        self.wait_function_updated(function)
>>>>>>> bf5bc356
        self.logging.info("Published new function code")

    def update_function_configuration(
        self, function: Function, code_package: Benchmark, env_variables: dict = {}
    ):

        # We can only update storage configuration once it has been processed for this benchmark
        assert code_package.has_input_processed

        envs = env_variables.copy()
        if code_package.uses_nosql:

            nosql_storage = self.system_resources.get_nosql_storage()
            for original_name, actual_name in nosql_storage.get_tables(
                code_package.benchmark
            ).items():
                envs[f"NOSQL_STORAGE_TABLE_{original_name}"] = actual_name

        # AWS Lambda will overwrite existing variables
        # If we modify them, we need to first read existing ones and append.
        if len(envs) > 0:

            response = self.client.get_function_configuration(FunctionName=function.name)
            # preserve old variables while adding new ones.
            # but for conflict, we select the new one
            if "Environment" in response:
                envs = {**response["Environment"]["Variables"], **envs}

        function = cast(LambdaFunction, function)
        # We only update envs if anything new was added
        if len(envs) > 0:
            self.client.update_function_configuration(
                FunctionName=function.name,
                Timeout=function.config.timeout,
                MemorySize=function.config.memory,
                Environment={"Variables": envs},
            )
        else:
            self.client.update_function_configuration(
                FunctionName=function.name,
                Timeout=function.config.timeout,
                MemorySize=function.config.memory,
            )
        self.wait_function_updated(function)
        self.logging.info(f"Updated configuration of {function.name} function. ")

    @staticmethod
    def default_function_name(code_package: Benchmark) -> str:
        # Create function name
        func_name = "{}-{}-{}-{}".format(
            code_package.benchmark,
            code_package.language_name,
            code_package.language_version,
            code_package.architecture,
        )
        if code_package.container_deployment:
            func_name = f"{func_name}-docker"
        return AWS.format_function_name(func_name)

    @staticmethod
    def format_function_name(func_name: str) -> str:
        # AWS Lambda does not allow hyphens in function names
        func_name = func_name.replace("-", "_")
        func_name = func_name.replace(".", "_")
        return func_name

    """
        FIXME: does not clean the cache
    """

    def delete_function(self, func_name: Optional[str]):
        self.logging.debug("Deleting function {}".format(func_name))
        try:
            self.client.delete_function(FunctionName=func_name)
        except Exception:
            self.logging.debug("Function {} does not exist!".format(func_name))

    """
        Prepare AWS resources to store experiment results.
        Allocate one bucket.

        :param benchmark: benchmark name
        :return: name of bucket to store experiment results
    """

    # def prepare_experiment(self, benchmark: str):
    #    logs_bucket = self.get_storage().add_output_bucket(benchmark, suffix="logs")
    #    return logs_bucket

    """
        Accepts AWS report after function invocation.
        Returns a dictionary filled with values with various metrics such as
        time, invocation time and memory consumed.

        :param log: decoded log from CloudWatch or from synchronuous invocation
        :return: dictionary with parsed values
    """

    @staticmethod
    def parse_aws_report(
        log: str, requests: Union[ExecutionResult, Dict[str, ExecutionResult]]
    ) -> str:
        aws_vals = {}
        for line in log.split("\t"):
            if not line.isspace():
                split = line.split(":")
                aws_vals[split[0]] = split[1].split()[0]
        if "START RequestId" in aws_vals:
            request_id = aws_vals["START RequestId"]
        else:
            request_id = aws_vals["REPORT RequestId"]
        if isinstance(requests, ExecutionResult):
            output = cast(ExecutionResult, requests)
        else:
            if request_id not in requests:
                return request_id
            output = requests[request_id]
        output.request_id = request_id
        output.provider_times.execution = int(float(aws_vals["Duration"]) * 1000)
        output.stats.memory_used = float(aws_vals["Max Memory Used"])
        if "Init Duration" in aws_vals:
            output.provider_times.initialization = int(float(aws_vals["Init Duration"]) * 1000)
        output.billing.billed_time = int(aws_vals["Billed Duration"])
        output.billing.memory = int(aws_vals["Memory Size"])
        output.billing.gb_seconds = output.billing.billed_time * output.billing.memory
        return request_id

    def shutdown(self) -> None:
        super().shutdown()

    def get_invocation_error(self, function_name: str, start_time: int, end_time: int):
        if not self.logs_client:
            self.logs_client = boto3.client(
                service_name="logs",
                aws_access_key_id=self.config.credentials.access_key,
                aws_secret_access_key=self.config.credentials.secret_key,
                region_name=self.config.region,
            )

        response = None
        while True:
            query = self.logs_client.start_query(
                logGroupName="/aws/lambda/{}".format(function_name),
                # queryString="filter @message like /REPORT/",
                queryString="fields @message",
                startTime=start_time,
                endTime=end_time,
            )
            query_id = query["queryId"]

            while response is None or response["status"] == "Running":
                self.logging.info("Waiting for AWS query to complete ...")
                time.sleep(5)
                response = self.logs_client.get_query_results(queryId=query_id)
            if len(response["results"]) == 0:
                self.logging.info("AWS logs are not yet available, repeat after 15s...")
                time.sleep(15)
                response = None
            else:
                break
        self.logging.error(f"Invocation error for AWS Lambda function {function_name}")
        for message in response["results"]:
            for value in message:
                if value["field"] == "@message":
                    self.logging.error(value["value"])

    def download_metrics(
        self,
        function_name: str,
        start_time: int,
        end_time: int,
        requests: Dict[str, ExecutionResult],
        metrics: dict,
    ):

        if not self.logs_client:
            self.logs_client = boto3.client(
                service_name="logs",
                aws_access_key_id=self.config.credentials.access_key,
                aws_secret_access_key=self.config.credentials.secret_key,
                region_name=self.config.region,
            )

        query = self.logs_client.start_query(
            logGroupName="/aws/lambda/{}".format(function_name),
            queryString="filter @message like /REPORT/",
            startTime=math.floor(start_time),
            endTime=math.ceil(end_time + 1),
            limit=10000,
        )
        query_id = query["queryId"]
        response = None

        while response is None or response["status"] == "Running":
            self.logging.info("Waiting for AWS query to complete ...")
            time.sleep(1)
            response = self.logs_client.get_query_results(queryId=query_id)
        # results contain a list of matches
        # each match has multiple parts, we look at `@message` since this one
        # contains the report of invocation
        results = response["results"]
        results_count = len(requests.keys())
        results_processed = 0
        requests_ids = set(requests.keys())
        for val in results:
            for result_part in val:
                if result_part["field"] == "@message":
                    request_id = AWS.parse_aws_report(result_part["value"], requests)
                    if request_id in requests:
                        results_processed += 1
                        requests_ids.remove(request_id)
        self.logging.info(
            f"Received {len(results)} entries, found results for {results_processed} "
            f"out of {results_count} invocations"
        )

    def create_trigger(self, func: Function, trigger_type: Trigger.TriggerType) -> Trigger:
        from sebs.aws.triggers import HTTPTrigger

        function = cast(LambdaFunction, func)

        if trigger_type == Trigger.TriggerType.HTTP:

            api_name = "{}-http-api".format(function.name)
            http_api = self.config.resources.http_api(api_name, function, self.session)
            # https://aws.amazon.com/blogs/compute/announcing-http-apis-for-amazon-api-gateway/
            # but this is wrong - source arn must be {api-arn}/*/*
            self.get_lambda_client().add_permission(
                FunctionName=function.name,
                StatementId=str(uuid.uuid1()),
                Action="lambda:InvokeFunction",
                Principal="apigateway.amazonaws.com",
                SourceArn=f"{http_api.arn}/*/*",
            )
            trigger = HTTPTrigger(http_api.endpoint, api_name)
            self.logging.info(
                f"Created HTTP trigger for {func.name} function. "
                "Sleep 5 seconds to avoid cloud errors."
            )
            time.sleep(5)
            trigger.logging_handlers = self.logging_handlers
        elif trigger_type == Trigger.TriggerType.LIBRARY:
            # should already exist
            return func.triggers(Trigger.TriggerType.LIBRARY)[0]
        else:
            raise RuntimeError("Not supported!")

        function.add_trigger(trigger)
        self.cache_client.update_function(function)
        return trigger

    def _enforce_cold_start(self, function: Function, code_package: Benchmark):
        func = cast(LambdaFunction, function)
        self.update_function_configuration(
            func, code_package, {"ForceColdStart": str(self.cold_start_counter)}
        )

    def enforce_cold_start(self, functions: List[Function], code_package: Benchmark):
        self.cold_start_counter += 1
        for func in functions:
            self._enforce_cold_start(func, code_package)
        self.logging.info("Sent function updates enforcing cold starts.")
        for func in functions:
            lambda_function = cast(LambdaFunction, func)
            self.wait_function_updated(lambda_function)
        self.logging.info("Finished function updates enforcing cold starts.")

    def wait_function_active(self, func: LambdaFunction):

        self.logging.info("Waiting for Lambda function to be created...")
        waiter = self.client.get_waiter("function_active_v2")
        waiter.wait(FunctionName=func.name)
        self.logging.info("Lambda function has been created.")

    def wait_function_updated(self, func: LambdaFunction):

        self.logging.info("Waiting for Lambda function to be updated...")
        waiter = self.client.get_waiter("function_updated_v2")
        waiter.wait(FunctionName=func.name)
        self.logging.info("Lambda function has been updated.")

    def disable_rich_output(self):
        self.ecr_client.disable_rich_output = True<|MERGE_RESOLUTION|>--- conflicted
+++ resolved
@@ -83,13 +83,10 @@
         self.get_lambda_client()
         self.initialize_resources(select_prefix=resource_prefix)
 
-<<<<<<< HEAD
         self.system_resources.initialize_session(self.session)
-=======
         self.ecr_client = ECRContainer(
             self.system_config, self.session, self.config, self.docker_client
         )
->>>>>>> bf5bc356
 
     def get_lambda_client(self):
         if not hasattr(self, "client"):
@@ -234,20 +231,6 @@
                 create_function_params["PackageType"] = "Image"
                 create_function_params["Code"] = {"ImageUri": container_uri}
             else:
-<<<<<<< HEAD
-                code_package_name = cast(str, os.path.basename(package))
-
-                storage_client = self.system_resources.get_storage()
-                code_bucket = storage_client.get_bucket(Resources.StorageBucketType.DEPLOYMENT)
-                code_prefix = os.path.join(benchmark, code_package_name)
-                storage_client.upload(code_bucket, package, code_prefix)
-
-                self.logging.info("Uploading function {} code to {}".format(func_name, code_bucket))
-                code_config = {"S3Bucket": code_bucket, "S3Key": code_prefix}
-            ret = self.client.create_function(
-                FunctionName=func_name,
-                Runtime="{}{}".format(
-=======
                 create_function_params["PackageType"] = "Zip"
                 if code_size < 50 * 1024 * 1024:
                     package_body = open(package, "rb").read()
@@ -255,8 +238,9 @@
                 else:
                     code_package_name = cast(str, os.path.basename(package))
 
+                    storage_client = self.system_resources.get_storage()
                     code_bucket = storage_client.get_bucket(Resources.StorageBucketType.DEPLOYMENT)
-                    code_prefix = os.path.join(benchmark, architecture, code_package_name)
+                    code_prefix = os.path.join(benchmark, code_package_name)
                     storage_client.upload(code_bucket, package, code_prefix)
 
                     self.logging.info(
@@ -268,7 +252,6 @@
                     }
 
                 create_function_params["Runtime"] = "{}{}".format(
->>>>>>> bf5bc356
                     language, self._map_language_runtime(language, language_runtime)
                 )
                 create_function_params["Handler"] = "handler.handler"
@@ -337,20 +320,6 @@
         if container_deployment:
             self.client.update_function_code(FunctionName=name, ImageUri=container_uri)
         else:
-<<<<<<< HEAD
-            code_package_name = os.path.basename(package)
-            storage = self.system_resources.get_storage()
-            bucket = function.code_bucket(code_package.benchmark, cast(S3, storage))
-            storage.upload(bucket, package, code_package_name)
-            self.client.update_function_code(
-                FunctionName=name, S3Bucket=bucket, S3Key=code_package_name
-            )
-        self.wait_function_updated(function)
-        self.logging.info(f"Updated code of {name} function. ")
-        # and update config
-        self.update_function_configuration(function, code_package)
-
-=======
             code_size = code_package.code_size
             package = code_package.code_location
             benchmark = code_package.benchmark
@@ -371,8 +340,8 @@
             else:
                 code_package_name = os.path.basename(package)
 
-                storage = cast(S3, self.get_storage())
-                bucket = function.code_bucket(code_package.benchmark, storage)
+                storage = self.system_resources.get_storage()
+                bucket = function.code_bucket(code_package.benchmark, cast(S3, storage))
                 code_prefix = os.path.join(benchmark, architecture, code_package_name)
                 storage.upload(bucket, package, code_prefix)
 
@@ -386,16 +355,7 @@
         self.wait_function_updated(function)
         self.logging.info(f"Updated code of {name} function. ")
         # and update config
-        self.client.update_function_configuration(
-            FunctionName=name,
-            Timeout=function.config.timeout,
-            MemorySize=function.config.memory,
-        )
-        self.wait_function_updated(function)
-        self.logging.info(f"Updated configuration of {name} function. ")
-        self.wait_function_updated(function)
->>>>>>> bf5bc356
-        self.logging.info("Published new function code")
+        self.update_function_configuration(function, code_package)
 
     def update_function_configuration(
         self, function: Function, code_package: Benchmark, env_variables: dict = {}
