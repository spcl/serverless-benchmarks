import math
import os
import re
import shutil
import time
import uuid
from typing import cast, Dict, List, Optional, Tuple, Type, Union  # noqa

import boto3
import docker

from sebs.aws.s3 import S3
from sebs.aws.function import LambdaFunction
from sebs.aws.workflow import SFNWorkflow
from sebs.aws.generator import SFNGenerator
from sebs.aws.config import AWSConfig
<<<<<<< HEAD
from sebs.utils import execute, replace_string_in_file
=======
from sebs.faas.config import Resources
from sebs.utils import execute
>>>>>>> 6d7b4560
from sebs.benchmark import Benchmark
from sebs.cache import Cache
from sebs.config import SeBSConfig
from sebs.utils import LoggingHandlers
from sebs.faas.function import (
    CloudBenchmark,
    Function,
    ExecutionResult,
    Trigger,
    FunctionConfig,
    Workflow,
)
from sebs.faas.storage import PersistentStorage
from sebs.faas.system import System


class AWS(System):
    logs_client = None
    cached = False
    _config: AWSConfig

    @staticmethod
    def name():
        return "aws"

    @staticmethod
    def typename():
        return "AWS"

    @staticmethod
    def function_type() -> "Type[Function]":
        return LambdaFunction

    @staticmethod
    def workflow_type() -> "Type[Workflow]":
        return SFNWorkflow

    @property
    def config(self) -> AWSConfig:
        return self._config

    """
        :param cache_client: Function cache instance
        :param config: Experiments config
        :param docker_client: Docker instance
    """

    def __init__(
        self,
        sebs_config: SeBSConfig,
        config: AWSConfig,
        cache_client: Cache,
        docker_client: docker.client,
        logger_handlers: LoggingHandlers,
    ):
        super().__init__(sebs_config, cache_client, docker_client)
        self.logging_handlers = logger_handlers
        self._config = config
        self.storage: Optional[S3] = None

    def initialize(self, config: Dict[str, str] = {}, resource_prefix: Optional[str] = None):
        # thread-safe
        self.session = boto3.session.Session(
            aws_access_key_id=self.config.credentials.access_key,
            aws_secret_access_key=self.config.credentials.secret_key,
        )
        self.get_lambda_client()
        self.get_sfn_client()
        self.get_storage()
        self.initialize_resources(select_prefix=resource_prefix)

    def get_lambda_client(self):
        if not hasattr(self, "lambda_client"):
            self.lambda_client = self.session.client(
                service_name="lambda",
                region_name=self.config.region,
            )
        return self.lambda_client

    def get_sfn_client(self):
        if not hasattr(self, "stepfunctions_client"):
            self.sfn_client = self.session.client(
                service_name="stepfunctions",
                region_name=self.config.region,
            )
        return self.sfn_client

    """
        Create a client instance for cloud storage. When benchmark and buckets
        parameters are passed, then storage is initialized with required number
        of buckets. Buckets may be created or retrieved from cache.

        :param benchmark: benchmark name
        :param buckets: tuple of required input/output buckets
        :param replace_existing: replace existing files in cached buckets?
        :return: storage client
    """

    def get_storage(self, replace_existing: bool = False) -> PersistentStorage:
        if not self.storage:
            self.storage = S3(
                self.session,
                self.cache_client,
                self.config.resources,
                self.config.region,
                access_key=self.config.credentials.access_key,
                secret_key=self.config.credentials.secret_key,
                replace_existing=replace_existing,
            )
            self.storage.logging_handlers = self.logging_handlers
        else:
            self.storage.replace_existing = replace_existing
        return self.storage

    """
        It would be sufficient to just pack the code and ship it as zip to AWS.
        However, to have a compatible function implementation across providers,
        we create a small module.
        Issue: relative imports in Python when using storage wrapper.
        Azure expects a relative import inside a module thus it's easier
        to always create a module.

        Structure:
        function
        - function.py
        - storage.py
        - resources
        handler.py

        benchmark: benchmark name
    """

    def package_code(
        self, code_package: Benchmark, directory: str, is_workflow: bool, is_cached: bool
    ) -> Tuple[str, int]:

        CONFIG_FILES = {
            "python": ["handler.py", "requirements.txt", ".python_packages"],
            "nodejs": ["handler.js", "package.json", "node_modules"],
        }
        package_config = CONFIG_FILES[code_package.language_name]
        function_dir = os.path.join(directory, "function")
        os.makedirs(function_dir)
        # move all files to 'function' except handler.py
        for file in os.listdir(directory):
            if file not in package_config:
                file = os.path.join(directory, file)
                shutil.move(file, function_dir)

        handler_path = os.path.join(directory, CONFIG_FILES[code_package.language_name][0])
        if self.config.resources.redis_host is not None:
            replace_string_in_file(
                handler_path, "{{REDIS_HOST}}", f'"{self.config.resources.redis_host}"'
            )
        if self.config.resources.redis_password is not None:
            replace_string_in_file(
                handler_path, "{{REDIS_PASSWORD}}", f'"{self.config.resources.redis_password}"'
            )

        # For python, add an __init__ file
        if code_package.language_name == "python":
            path = os.path.join(function_dir, "__init__.py")
            with open(path, "a"):
                os.utime(path, None)

        # FIXME: use zipfile
        # create zip with hidden directory but without parent directory
        execute(
            "zip -qu -r9 {}.zip * .".format(code_package.benchmark),
            shell=True,
            cwd=directory,
        )
        benchmark_archive = "{}.zip".format(os.path.join(directory, code_package.benchmark))
        self.logging.info("Created {} archive".format(benchmark_archive))

        bytes_size = os.path.getsize(os.path.join(directory, benchmark_archive))
        mbytes = bytes_size / 1024.0 / 1024.0
        self.logging.info("Zip archive size {:2f} MB".format(mbytes))

        return os.path.join(directory, "{}.zip".format(code_package.benchmark)), bytes_size

    def _map_language_runtime(self, language: str, runtime: str):

        # AWS uses different naming scheme for Node.js versions
        # For example, it's 12.x instead of 12.
        if language == "nodejs":
            return f"{runtime}.x"
        return runtime

    def create_function(self, code_package: Benchmark, func_name: str) -> "LambdaFunction":
        package = code_package.code_location
        benchmark = code_package.benchmark
        language = code_package.language_name
        language_runtime = code_package.language_version
        timeout = code_package.benchmark_config.timeout
        memory = code_package.benchmark_config.memory
        code_size = code_package.code_size
        code_bucket: Optional[str] = None
        func_name = AWS.format_function_name(func_name)
        storage_client = self.get_storage()
        function_cfg = FunctionConfig.from_benchmark(code_package)

        # we can either check for exception or use list_functions
        # there's no API for test
        try:
            ret = self.lambda_client.get_function(FunctionName=func_name)
            self.logging.info(
                "Function {} exists on AWS, retrieve configuration.".format(func_name)
            )
            # Here we assume a single Lambda role
            lambda_function = LambdaFunction(
                func_name,
                code_package.benchmark,
                ret["Configuration"]["FunctionArn"],
                code_package.hash,
                language_runtime,
                self.config.resources.lambda_role(self.session),
                function_cfg,
            )
            self.update_function(lambda_function, code_package)
            lambda_function.updated_code = True
            # TODO: get configuration of REST API
        except self.lambda_client.exceptions.ResourceNotFoundException:
            self.logging.info("Creating function {} from {}".format(func_name, package))

            # AWS Lambda limit on zip deployment size
            # Limit to 50 MB
            # mypy doesn't recognize correctly the case when the same
            # variable has different types across the path
            code_config: Dict[str, Union[str, bytes]]
            if code_size < 50 * 1024 * 1024:
                package_body = open(package, "rb").read()
                code_config = {"ZipFile": package_body}
            # Upload code package to S3, then use it
            else:
                code_package_name = cast(str, os.path.basename(package))

                code_bucket = storage_client.get_bucket(Resources.StorageBucketType.DEPLOYMENT)
                code_prefix = os.path.join(benchmark, code_package_name)
                storage_client.upload(code_bucket, package, code_prefix)

                self.logging.info("Uploading function {} code to {}".format(func_name, code_bucket))
<<<<<<< HEAD
                code_config = {"S3Bucket": code_bucket, "S3Key": code_package_name}
            ret = self.lambda_client.create_function(
=======
                code_config = {"S3Bucket": code_bucket, "S3Key": code_prefix}
            ret = self.client.create_function(
>>>>>>> 6d7b4560
                FunctionName=func_name,
                Runtime="{}{}".format(
                    language, self._map_language_runtime(language, language_runtime)
                ),
                Handler="handler.handler",
                Role=self.config.resources.lambda_role(self.session),
                MemorySize=memory,
                Timeout=timeout,
                Code=code_config,
            )

            lambda_function = LambdaFunction(
                func_name,
                code_package.benchmark,
                ret["FunctionArn"],
                code_package.hash,
                language_runtime,
                self.config.resources.lambda_role(self.session),
                function_cfg,
                code_bucket,
            )

            self.wait_function_active(lambda_function)

        # Add LibraryTrigger to a new function
        from sebs.aws.triggers import FunctionLibraryTrigger

        trigger = FunctionLibraryTrigger(func_name, self)
        trigger.logging_handlers = self.logging_handlers
        lambda_function.add_trigger(trigger)

        return lambda_function

    def cached_benchmark(self, function: CloudBenchmark):

        from sebs.aws.triggers import LibraryTrigger

        for trigger in function.triggers(Trigger.TriggerType.LIBRARY):
            trigger.logging_handlers = self.logging_handlers
            cast(LibraryTrigger, trigger).deployment_client = self
        for trigger in function.triggers(Trigger.TriggerType.HTTP):
            trigger.logging_handlers = self.logging_handlers

    """
        Update function code and configuration on AWS.

        :param benchmark: benchmark name
        :param name: function name
        :param code_package: path to code package
        :param code_size: size of code package in bytes
        :param timeout: function timeout in seconds
        :param memory: memory limit for function
    """

    def update_function(self, function: Function, code_package: Benchmark):

        function = cast(LambdaFunction, function)
        name = function.name
        code_size = code_package.code_size
        package = code_package.code_location

        # Run AWS update
        # AWS Lambda limit on zip deployment
        if code_size < 50 * 1024 * 1024:
            with open(package, "rb") as code_body:
                self.lambda_client.update_function_code(FunctionName=name, ZipFile=code_body.read())
        # Upload code package to S3, then update
        else:
            code_package_name = os.path.basename(package)
            storage = cast(S3, self.get_storage())
            bucket = function.code_bucket(code_package.benchmark, storage)
            storage.upload(bucket, package, code_package_name)
            self.lambda_client.update_function_code(
                FunctionName=name, S3Bucket=bucket, S3Key=code_package_name
            )

        self.wait_function_updated(function)
        self.logging.info(f"Updated code of {name} function. ")
        # and update config
        self.lambda_client.update_function_configuration(
            FunctionName=name, Timeout=function.config.timeout, MemorySize=function.config.memory
        )
        self.wait_function_updated(function)
        self.logging.info(f"Updated configuration of {name} function. ")
        self.wait_function_updated(function)
        self.logging.info("Published new function code")

    def create_function_trigger(self, func: Function, trigger_type: Trigger.TriggerType) -> Trigger:
        from sebs.aws.triggers import HTTPTrigger

        function = cast(LambdaFunction, func)

        if trigger_type == Trigger.TriggerType.HTTP:
            api_name = "{}-http-api".format(function.name)
            http_api = self.config.resources.http_api(api_name, function, self.session)
            # https://aws.amazon.com/blogs/compute/announcing-http-apis-for-amazon-api-gateway/
            # but this is wrong - source arn must be {api-arn}/*/*
            self.get_lambda_client().add_permission(
                FunctionName=function.name,
                StatementId=str(uuid.uuid1()),
                Action="lambda:InvokeFunction",
                Principal="apigateway.amazonaws.com",
                SourceArn=f"{http_api.arn}/*/*",
            )
            trigger = HTTPTrigger(http_api.endpoint, api_name)
            trigger.logging_handlers = self.logging_handlers
        elif trigger_type == Trigger.TriggerType.LIBRARY:
            # should already exist
            return func.triggers(Trigger.TriggerType.LIBRARY)[0]
        else:
            raise RuntimeError("Not supported!")

        function.add_trigger(trigger)
        self.cache_client.update_benchmark(function)
        return trigger

    def create_workflow(self, code_package: Benchmark, workflow_name: str) -> "SFNWorkflow":

        workflow_name = AWS.format_function_name(workflow_name)

        # Make sure we have a valid workflow benchmark
        definition_path = os.path.join(code_package.benchmark_path, "definition.json")
        if not os.path.exists(definition_path):
            raise ValueError(f"No workflow definition found for {workflow_name}")

        # First we create a lambda function for each code file
        code_files = list(code_package.get_code_files(include_config=False))
        func_names = [os.path.splitext(os.path.basename(p))[0] for p in code_files]
        funcs = [
            self.create_function(code_package, workflow_name + "___" + fn) for fn in func_names
        ]

        # Generate workflow definition.json
        gen = SFNGenerator({n: f.arn for (n, f) in zip(func_names, funcs)})
        gen.parse(definition_path)
        definition = gen.generate()

        package = code_package.code_location
        function_cfg = FunctionConfig.from_benchmark(code_package)

        # We cannot retrieve the state machine because we don't know its ARN
        # so we just create it and catch any errors
        try:
            ret = self.sfn_client.create_state_machine(
                name=workflow_name,
                definition=definition,
                roleArn=self.config.resources.lambda_role(self.session),
            )

            self.logging.info("Creating workflow {} from {}".format(workflow_name, package))

            workflow = SFNWorkflow(
                workflow_name,
                funcs,
                code_package.benchmark,
                ret["stateMachineArn"],
                code_package.hash,
                function_cfg,
            )
        except self.sfn_client.exceptions.StateMachineAlreadyExists as e:
            match = re.search("'([^']*)'", str(e))
            if not match:
                raise

            arn = match.group()[1:-1]
            self.logging.info(
                "Workflow {} exists on AWS, retrieve configuration.".format(workflow_name)
            )

            # Here we assume a single Lambda role
            workflow = SFNWorkflow(
                workflow_name, funcs, code_package.benchmark, arn, code_package.hash, function_cfg
            )

            self.update_workflow(workflow, code_package)
            workflow.updated_code = True

        # Add LibraryTrigger to a new function
        from sebs.aws.triggers import WorkflowLibraryTrigger

        trigger = WorkflowLibraryTrigger(workflow.arn, self)
        trigger.logging_handlers = self.logging_handlers
        workflow.add_trigger(trigger)

        return workflow

    def update_workflow(self, workflow: Workflow, code_package: Benchmark):
        workflow = cast(SFNWorkflow, workflow)

        # Make sure we have a valid workflow benchmark
        definition_path = os.path.join(code_package.benchmark_path, "definition.json")
        if not os.path.exists(definition_path):
            raise ValueError(f"No workflow definition found for {workflow.name}")

        # Create or update lambda function for each code file
        code_files = list(code_package.get_code_files(include_config=False))
        func_names = [os.path.splitext(os.path.basename(p))[0] for p in code_files]
        funcs = [
            self.create_function(code_package, workflow.name + "___" + fn) for fn in func_names
        ]

        # Generate workflow definition.json
        gen = SFNGenerator({n: f.arn for (n, f) in zip(func_names, funcs)})
        gen.parse(definition_path)
        definition = gen.generate()

        self.sfn_client.update_state_machine(
            stateMachineArn=workflow.arn,
            definition=definition,
            roleArn=self.config.resources.lambda_role(self.session),
        )
        workflow.functions = funcs
        self.logging.info("Published new workflow code")

    def create_workflow_trigger(
        self, workflow: Workflow, trigger_type: Trigger.TriggerType
    ) -> Trigger:
        workflow = cast(SFNWorkflow, workflow)

        if trigger_type == Trigger.TriggerType.HTTP:
            raise RuntimeError("Not supported!")
        elif trigger_type == Trigger.TriggerType.LIBRARY:
            # should already exist
            return workflow.triggers(Trigger.TriggerType.LIBRARY)[0]
        else:
            raise RuntimeError("Not supported!")

    def update_function_configuration(self, function: Function, benchmark: Benchmark):
        function = cast(LambdaFunction, function)
        self.lambda_client.update_function_configuration(
            FunctionName=function.name,
            Timeout=function.config.timeout,
            MemorySize=function.config.memory,
        )
        self.wait_function_updated(function)
        self.logging.info(f"Updated configuration of {function.name} function. ")

    @staticmethod
    def default_function_name(code_package: Benchmark) -> str:
        # Create function name
        func_name = "{}-{}-{}".format(
            code_package.benchmark, code_package.language_name, code_package.language_version
        )
        return AWS.format_function_name(func_name)

    @staticmethod
    def format_function_name(func_name: str) -> str:
        # AWS Lambda does not allow hyphens in function names
        func_name = func_name.replace("-", "_")
        func_name = func_name.replace(".", "_")
        return func_name

    """
        FIXME: does not clean the cache
    """

    def delete_function(self, func_name: Optional[str]):
        self.logging.debug("Deleting function {}".format(func_name))
        try:
            self.lambda_client.delete_function(FunctionName=func_name)
        except Exception:
            self.logging.debug("Function {} does not exist!".format(func_name))

    """
        Prepare AWS resources to store experiment results.
        Allocate one bucket.

        :param benchmark: benchmark name
        :return: name of bucket to store experiment results
    """

    # def prepare_experiment(self, benchmark: str):
    #    logs_bucket = self.get_storage().add_output_bucket(benchmark, suffix="logs")
    #    return logs_bucket

    """
        Accepts AWS report after function invocation.
        Returns a dictionary filled with values with various metrics such as
        time, invocation time and memory consumed.

        :param log: decoded log from CloudWatch or from synchronuous invocation
        :return: dictionary with parsed values
    """

    @staticmethod
    def parse_aws_report(
        log: str, requests: Union[ExecutionResult, Dict[str, ExecutionResult]]
    ) -> str:
        aws_vals = {}
        for line in log.split("\t"):
            if not line.isspace():
                split = line.split(":")
                aws_vals[split[0]] = split[1].split()[0]
        if "START RequestId" in aws_vals:
            request_id = aws_vals["START RequestId"]
        else:
            request_id = aws_vals["REPORT RequestId"]
        if isinstance(requests, ExecutionResult):
            output = cast(ExecutionResult, requests)
        else:
            if request_id not in requests:
                return request_id
            output = requests[request_id]
        output.request_id = request_id
        output.provider_times.execution = int(float(aws_vals["Duration"]) * 1000)
        output.stats.memory_used = float(aws_vals["Max Memory Used"])
        if "Init Duration" in aws_vals:
            output.provider_times.initialization = int(float(aws_vals["Init Duration"]) * 1000)
        output.billing.billed_time = int(aws_vals["Billed Duration"])
        output.billing.memory = int(aws_vals["Memory Size"])
        output.billing.gb_seconds = output.billing.billed_time * output.billing.memory
        return request_id

    def shutdown(self) -> None:
        super().shutdown()

    def get_invocation_error(self, function_name: str, start_time: int, end_time: int):
        if not self.logs_client:
            self.logs_client = boto3.client(
                service_name="logs",
                aws_access_key_id=self.config.credentials.access_key,
                aws_secret_access_key=self.config.credentials.secret_key,
                region_name=self.config.region,
            )

        response = None
        while True:
            query = self.logs_client.start_query(
                logGroupName="/aws/lambda/{}".format(function_name),
                # queryString="filter @message like /REPORT/",
                queryString="fields @message",
                startTime=start_time,
                endTime=end_time,
            )
            query_id = query["queryId"]

            while response is None or response["status"] == "Running":
                self.logging.info("Waiting for AWS query to complete ...")
                time.sleep(5)
                response = self.logs_client.get_query_results(queryId=query_id)
            if len(response["results"]) == 0:
                self.logging.info("AWS logs are not yet available, repeat after 15s...")
                time.sleep(15)
                response = None
            else:
                break
        self.logging.error(f"Invocation error for AWS Lambda function {function_name}")
        for message in response["results"]:
            for value in message:
                if value["field"] == "@message":
                    self.logging.error(value["value"])

    def download_metrics(
        self,
        function_name: str,
        start_time: int,
        end_time: int,
        requests: Dict[str, ExecutionResult],
        metrics: dict,
    ):

        if not self.logs_client:
            self.logs_client = boto3.client(
                service_name="logs",
                aws_access_key_id=self.config.credentials.access_key,
                aws_secret_access_key=self.config.credentials.secret_key,
                region_name=self.config.region,
            )

        query = self.logs_client.start_query(
            logGroupName="/aws/lambda/{}".format(function_name),
            queryString="filter @message like /REPORT/",
            startTime=math.floor(start_time),
            endTime=math.ceil(end_time + 1),
            limit=10000,
        )
        query_id = query["queryId"]
        response = None

        while response is None or response["status"] == "Running":
            self.logging.info("Waiting for AWS query to complete ...")
            time.sleep(1)
            response = self.logs_client.get_query_results(queryId=query_id)
        # results contain a list of matches
        # each match has multiple parts, we look at `@message` since this one
        # contains the report of invocation
        results = response["results"]
        results_count = len(requests.keys())
        results_processed = 0
        requests_ids = set(requests.keys())
        for val in results:
            for result_part in val:
                if result_part["field"] == "@message":
                    request_id = AWS.parse_aws_report(result_part["value"], requests)
                    if request_id in requests:
                        results_processed += 1
                        requests_ids.remove(request_id)
        self.logging.info(
            f"Received {len(results)} entries, found results for {results_processed} "
            f"out of {results_count} invocations"
        )

    def create_trigger(self, func: Function, trigger_type: Trigger.TriggerType) -> Trigger:
        from sebs.aws.triggers import HTTPTrigger

        function = cast(LambdaFunction, func)

        if trigger_type == Trigger.TriggerType.HTTP:

            api_name = "{}-http-api".format(function.name)
            http_api = self.config.resources.http_api(api_name, function, self.session)
            # https://aws.amazon.com/blogs/compute/announcing-http-apis-for-amazon-api-gateway/
            # but this is wrong - source arn must be {api-arn}/*/*
            self.get_lambda_client().add_permission(
                FunctionName=function.name,
                StatementId=str(uuid.uuid1()),
                Action="lambda:InvokeFunction",
                Principal="apigateway.amazonaws.com",
                SourceArn=f"{http_api.arn}/*/*",
            )
            trigger = HTTPTrigger(http_api.endpoint, api_name)
            self.logging.info(
                f"Created HTTP trigger for {func.name} function. "
                "Sleep 5 seconds to avoid cloud errors."
            )
            time.sleep(5)
            trigger.logging_handlers = self.logging_handlers
        elif trigger_type == Trigger.TriggerType.LIBRARY:
            # should already exist
            return func.triggers(Trigger.TriggerType.LIBRARY)[0]
        else:
            raise RuntimeError("Not supported!")

        function.add_trigger(trigger)
        self.cache_client.update_benchmark(function)
        return trigger

    def _enforce_cold_start(self, function: Function):
        func = cast(LambdaFunction, function)
        self.get_lambda_client().update_function_configuration(
            FunctionName=func.name,
            Timeout=func.config.timeout,
            MemorySize=func.config.memory,
            Environment={"Variables": {"ForceColdStart": str(self.cold_start_counter)}},
        )

    def enforce_cold_start(self, functions: List[Function], code_package: Benchmark):
        self.cold_start_counter += 1
        for func in functions:
            self._enforce_cold_start(func)
        self.logging.info("Sent function updates enforcing cold starts.")
        for func in functions:
            lambda_function = cast(LambdaFunction, func)
            self.wait_function_updated(lambda_function)
        self.logging.info("Finished function updates enforcing cold starts.")

    def wait_function_active(self, func: LambdaFunction):

        self.logging.info("Waiting for Lambda function to be created...")
        waiter = self.lambda_client.get_waiter("function_active_v2")
        waiter.wait(FunctionName=func.name)
        self.logging.info("Lambda function has been created.")

    def wait_function_updated(self, func: LambdaFunction):

        self.logging.info("Waiting for Lambda function to be updated...")
        waiter = self.lambda_client.get_waiter("function_updated_v2")
        waiter.wait(FunctionName=func.name)
        self.logging.info("Lambda function has been updated.")<|MERGE_RESOLUTION|>--- conflicted
+++ resolved
@@ -14,12 +14,8 @@
 from sebs.aws.workflow import SFNWorkflow
 from sebs.aws.generator import SFNGenerator
 from sebs.aws.config import AWSConfig
-<<<<<<< HEAD
+from sebs.faas.config import Resources
 from sebs.utils import execute, replace_string_in_file
-=======
-from sebs.faas.config import Resources
-from sebs.utils import execute
->>>>>>> 6d7b4560
 from sebs.benchmark import Benchmark
 from sebs.cache import Cache
 from sebs.config import SeBSConfig
@@ -262,13 +258,8 @@
                 storage_client.upload(code_bucket, package, code_prefix)
 
                 self.logging.info("Uploading function {} code to {}".format(func_name, code_bucket))
-<<<<<<< HEAD
-                code_config = {"S3Bucket": code_bucket, "S3Key": code_package_name}
+                code_config = {"S3Bucket": code_bucket, "S3Key": code_prefix}
             ret = self.lambda_client.create_function(
-=======
-                code_config = {"S3Bucket": code_bucket, "S3Key": code_prefix}
-            ret = self.client.create_function(
->>>>>>> 6d7b4560
                 FunctionName=func_name,
                 Runtime="{}{}".format(
                     language, self._map_language_runtime(language, language_runtime)
