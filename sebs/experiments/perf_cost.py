--- conflicted
+++ resolved
@@ -96,19 +96,14 @@
         for memory in memory_sizes:
             self.logging.info(f"Begin experiment on memory size {memory}")
             self._function.config.memory = memory
-<<<<<<< HEAD
 
             platform = self._deployment_client.name()
             if self.is_workflow and platform != "azure":
                 for func in self._function.functions:
                     func.memory = memory
-                    self._deployment_client.update_function(func, self._benchmark)
+                    self._deployment_client.update_function(func, self._benchmark, self._benchmark.container_deployment, self._benchmark.container_uri)
             self._sebs_client.cache_client.update_benchmark(self._function)
 
-=======
-            self._deployment_client.update_function(self._function, self._benchmark, False, "")
-            self._sebs_client.cache_client.update_function(self._function)
->>>>>>> 2d688343
             self.run_configuration(settings, settings["repetitions"], suffix=str(memory))
 
     def compute_statistics(self, times: List[float]):
