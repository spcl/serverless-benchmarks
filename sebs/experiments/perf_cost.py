import json
import os
import time
import glob
import shutil
from datetime import datetime
from enum import Enum
from multiprocessing.pool import ThreadPool
from typing import List, TYPE_CHECKING
import pandas as pd
import numpy as np

from sebs.faas.system import System as FaaSSystem
from sebs.faas.benchmark import Trigger, Benchmark, Function, Workflow, ExecutionResult
from sebs.azure.azure import Azure
from sebs.experiments.experiment import Experiment
from sebs.experiments.result import Result as ExperimentResult
from sebs.experiments.config import Config as ExperimentConfig
from sebs.utils import serialize, download_measurements, connect_to_redis_cache
from sebs.statistics import basic_stats, ci_tstudents, ci_le_boudec

# import cycle
if TYPE_CHECKING:
    from sebs import SeBS


class PerfCost(Experiment):
    def __init__(self, config: ExperimentConfig, is_workflow: bool):
        super().__init__(config)
        self.is_workflow = is_workflow

    @staticmethod
    def name() -> str:
        return "perf-cost"

    @staticmethod
    def typename() -> str:
        return "Experiment.PerfCost"

    class RunType(Enum):
        WARM = 0
        COLD = 1
        BURST = 2
        SEQUENTIAL = 3

        def str(self) -> str:
            return self.name.lower()

    def prepare(self, sebs_client: "SeBS", deployment_client: FaaSSystem):

        self.num_expected_payloads = -1

        # create benchmark instance
        settings = self.config.experiment_settings(self.name())
        self._code_package = sebs_client.get_benchmark(
            settings["benchmark"], deployment_client, self.config
        )
        if self.is_workflow:
            self._benchmark = deployment_client.get_workflow(self._code_package)
        else:
            self._benchmark = deployment_client.get_function(self._code_package)
        # prepare benchmark input
        self._storage = deployment_client.get_storage(replace_existing=self.config.update_storage)
        self._benchmark_input = self._code_package.prepare_input(
            storage=self._storage, size=settings["input-size"]
        )

        trigger_type = Trigger.TriggerType.LIBRARY
        if isinstance(deployment_client, Azure):
            trigger_type = Trigger.TriggerType.HTTP

        # add trigger
        triggers = self._benchmark.triggers(trigger_type)
        if len(triggers) == 0:
            self._trigger = deployment_client.create_trigger(
                self._benchmark, trigger_type
            )
        else:
            self._trigger = triggers[0]

        self._out_dir = os.path.join(sebs_client.output_dir, "perf-cost")
        if not os.path.exists(self._out_dir):
            os.mkdir(self._out_dir)
        self._deployment_client = deployment_client
        self._sebs_client = sebs_client

    def run(self):

        platform = self._deployment_client.name()
        result_dir = os.path.join(self._out_dir, self._code_package.name, platform)
        if os.path.isdir(result_dir):
            shutil.rmtree(result_dir)

        settings = self.config.experiment_settings(self.name())

        # Execution on systems where memory configuration is not provided
        memory_sizes = settings["memory-sizes"]
        if len(memory_sizes) == 0:
            self.logging.info("Begin experiment")
            self.run_configuration(settings, settings["repetitions"])
        for memory in memory_sizes:
            self.logging.info(f"Begin experiment on memory size {memory}")
<<<<<<< HEAD
            self._benchmark.memory = memory
            # self._deployment_client.update_benchmark(self._benchmark, self._code_package)
            # if self.is_workflow and platform != "azure":
            #     for func in self._benchmark.functions:
            #         func.memory = memory
            #         self._deployment_client.update_benchmark(func, self._code_package)
            # self._sebs_client.cache_client.update_benchmark(self._benchmark)
=======
            self._function.config.memory = memory
            self._deployment_client.update_function(self._function, self._benchmark)
            self._sebs_client.cache_client.update_function(self._function)
>>>>>>> bfa65dbf
            self.run_configuration(settings, settings["repetitions"], suffix=str(memory))

    def compute_statistics(self, times: List[float]):

        mean, median, std, cv = basic_stats(times)
        self.logging.info(f"Mean {mean} [ms], median {median} [ms], std {std}, CV {cv}")
        for alpha in [0.95, 0.99]:
            ci_interval = ci_tstudents(alpha, times)
            interval_width = ci_interval[1] - ci_interval[0]
            ratio = 100 * interval_width / mean / 2.0
            self.logging.info(
                f"Parametric CI (Student's t-distribution) {alpha} from "
                f"{ci_interval[0]} to {ci_interval[1]}, within {ratio}% of mean"
            )

            if len(times) > 20:
                ci_interval = ci_le_boudec(alpha, times)
                interval_width = ci_interval[1] - ci_interval[0]
                ratio = 100 * interval_width / median / 2.0
                self.logging.info(
                    f"Non-parametric CI {alpha} from {ci_interval[0]} to "
                    f"{ci_interval[1]}, within {ratio}% of median"
                )

    def _run_configuration(
        self,
        run_type: "PerfCost.RunType",
        settings: dict,
        invocations: int,
        repetitions: int,
        suffix: str = "",
    ):

        # Randomize starting value to ensure that it's not the same
        # as in the previous run.
        # Otherwise we could not change anything and containers won't be killed.
        from random import randrange

        self._deployment_client.cold_start_counter = randrange(100)

        """
            Cold experiment: schedule all invocations in parallel.
        """
        file_name = (
            f"{run_type.str()}_results_{suffix}.json"
            if suffix
            else f"{run_type.str()}_results.json"
        )

        platform = self._deployment_client.name()
        result_dir = os.path.join(self._out_dir, self._code_package.name, platform)
        os.makedirs(result_dir, exist_ok=True)

        def _download_measurements(request_id):
            try:
                redis = connect_to_redis_cache(self._deployment_client.config.redis_host)
                payloads = download_measurements(redis, self._benchmark.name, request_id)
                return payloads
            except:
                return None

        self.logging.info(f"Begin {run_type.str()} experiments")
        incorrect_executions = []
        error_executions = []
        error_count = 0
        incorrect_count = 0
        colds_count = 0
        with open(os.path.join(result_dir, file_name), "w") as out_f:
            samples_gathered = 0
            client_times = []
            with ThreadPool(invocations) as pool:
                result = ExperimentResult(self.config, self._deployment_client.config)
                result.begin()
                samples_generated = 0

                # Warm up container
                # For "warm" runs, we do it automatically by pruning cold results
                if run_type == PerfCost.RunType.SEQUENTIAL:
                    self._trigger.sync_invoke(self._benchmark_input)

                first_iteration = True
                measurements = []
                while samples_gathered < repetitions:
                    funcs = [self._benchmark]
                    if isinstance(self._benchmark, Workflow) and platform != "azure":
                        funcs = self._benchmark.functions

                    if run_type == PerfCost.RunType.COLD or run_type == PerfCost.RunType.BURST:
                        self.logging.info("Enforcing cold start...")
                        self._deployment_client.enforce_cold_start(
                            funcs, self._code_package
                        )

                    time.sleep(5)

                    results = []
                    for i in range(0, invocations):
                        self.logging.info(f"Triggering benchmark {i}")
                        results.append(
                            pool.apply_async(
                                self._trigger.sync_invoke, args=(self._benchmark_input,)
                            )
                        )

                    incorrect = []
                    first_iteration_request_ids = []
                    for idx, res in enumerate(results):
                        try:
                            self.logging.info(f"Waiting for benchmark {idx} to finish...")
                            ret = res.get()
                            if ret.stats.failure:
                                raise RuntimeError("Failed invocation")

                            if first_iteration:
                                first_iteration_request_ids.append(ret.request_id)
                                continue
<<<<<<< HEAD

                            was_cold_start = ret.stats.cold_start
                            if self.is_workflow:
                                self.logging.info(f"Downloading measurements for {ret.request_id}")
                                payloads = _download_measurements(ret.request_id)
                                retries = 0
                                while not payloads and retries < 10:
                                    self.logging.info("Failed to download measurments. Retrying...")
                                    payloads = _download_measurements(ret.request_id)
                                    retries += 1
                                if retries > 0:
                                    self.logging.info("Downloaded all measurments.")

                                df = pd.DataFrame(payloads)
                                if df.shape[0] > 0:
                                    was_cold_start = df.sort_values(["start"]).at[0, "is_cold"]
                                else:
                                    raise RuntimeError(f"Did not find measurements for {ret.request_id}")

                            invalid = (run_type == PerfCost.RunType.COLD and not was_cold_start) or (
                            run_type == PerfCost.RunType.WARM and was_cold_start)
                            if self.is_workflow:
                                invalid = invalid or (self.num_expected_payloads != len(payloads))

                            if invalid:
                                msg = (f"Invalid invocation {ret.request_id} "
                                       f"cold: {was_cold_start} ")

                                if self.is_workflow:
                                    msg += f"measurements: {len(payloads)}/{self.num_expected_payloads} "

                                msg += f"on experiment {run_type.str()}!"

                                self.logging.info(msg)
=======
                            if run_type == PerfCost.RunType.COLD and not ret.stats.cold_start:
                                self.logging.info(f"Invocation {ret.request_id} is not cold!")
>>>>>>> bfa65dbf
                                incorrect.append(ret)
                            elif run_type == PerfCost.RunType.WARM and ret.stats.cold_start:
                                self.logging.info(f"Invocation {ret.request_id} is cold!")
                            else:
                                result.add_invocation(self._benchmark, ret)
                                colds_count += ret.stats.cold_start
                                client_times.append(ret.times.client / 1000.0)
                                samples_gathered += 1
                                if self.is_workflow:
                                    measurements += payloads
                        except Exception as e:
                            self.logging.error(e)
                            error_count += 1
                            error_executions.append(str(e))
                    samples_generated += invocations
                    if first_iteration:
                        self.logging.info(
                            f"Processed {samples_gathered} warm-up samples, ignoring these results."
                        )
                    else:
                        self.logging.info(
                            f"Processed {samples_gathered} samples out of {repetitions},"
                            f" {error_count} errors"
                        )

                    first_iteration = False
                    if self.is_workflow and self.num_expected_payloads == -1:
                        self.logging.info(f"Downloading measurements for first iterations")
                        payloads = _download_measurements(None)
                        retries = 0
                        while not payloads and retries < 10:
                            self.logging.info("Failed to download measurments. Retrying...")
                            payloads = _download_measurements(None)
                            retries += 1
                        if retries > 0:
                            self.logging.info("Downloaded all measurments.")

                        df = pd.DataFrame(payloads)

                        df = df[df["request_id"].isin(first_iteration_request_ids)]
                        if df.shape[0] == 0:
                            raise RuntimeError("Did not download any measurements. The workflow is likely to fail everytime.")

                        self.num_expected_payloads = int(df.groupby("request_id").size().mean())

                        self.logging.info(f"Will be expecting {self.num_expected_payloads} measurements")

                    if len(incorrect) > 0:
                        incorrect_executions.extend(incorrect)
                        incorrect_count += len(incorrect)
                        if incorrect_count > 1000:
                            raise RuntimeError(f"The test failed {incorrect_count} times. Abort.")

                    time.sleep(5)

                result.end()
                self.compute_statistics(client_times)

                file_name = f"{run_type.str()}_{suffix}.csv"
                csv_path = os.path.join(result_dir, file_name)

                write_header = not os.path.exists(csv_path)
                df = pd.DataFrame(measurements)
                df.to_csv(csv_path, index=False, mode="a", header=write_header)

                out_f.write(
                    serialize(
                        {
                            **json.loads(serialize(result)),
                            "statistics": {
                                "samples_generated": samples_gathered,
                                "failures": error_executions,
                                "failures_count": error_count,
                                "incorrect": incorrect_executions,
                                "incorrect_count": incorrect_count,
                                "cold_count": colds_count,
                            },
                        }
                    )
                )

    def run_configuration(self, settings: dict, repetitions: int, suffix: str = ""):

        for experiment_type in settings["experiments"]:
            if experiment_type == "cold":
                self._run_configuration(
                    PerfCost.RunType.COLD,
                    settings,
                    settings["concurrent-invocations"],
                    repetitions,
                    suffix,
                )
            elif experiment_type == "warm":
                self._run_configuration(
                    PerfCost.RunType.WARM,
                    settings,
                    settings["concurrent-invocations"],
                    repetitions,
                    suffix,
                )
            elif experiment_type == "burst":
                self._run_configuration(
                    PerfCost.RunType.BURST,
                    settings,
                    settings["concurrent-invocations"],
                    repetitions,
                    suffix,
                )
            elif experiment_type == "sequential":
                self._run_configuration(
                    PerfCost.RunType.SEQUENTIAL, settings, 1, repetitions, suffix
                )
            else:
                raise RuntimeError(f"Unknown experiment type {experiment_type} for Perf-Cost!")



    def process_workflow(
        self,
        sebs_client: "SeBS",
        deployment_client: FaaSSystem,
        directory: str,
        logging_filename: str,
        extend_time_interval: int,
    ):

        benchmark_name = self.config._experiment_configs[PerfCost.name()]["benchmark"]
        platform = deployment_client.name()
        result_dir = os.path.join(directory, "perf-cost", benchmark_name, platform+"_vpc_*")

        settings = self.config.experiment_settings(self.name())
        code_package = sebs_client.get_benchmark(
            settings["benchmark"], deployment_client, self.config
        )
        workflow_name = deployment_client.default_benchmark_name(code_package)

        for f in glob.glob(os.path.join(result_dir, "*.csv")):
            filename = os.path.splitext(os.path.basename(f))[0]
            processed_path = os.path.join(result_dir, filename+"_processed.csv")
            processed = "processed" in f or os.path.exists(processed_path)
            if processed:
                continue

            df = pd.read_csv(f)

            requests = dict()
            for i in range(df.shape[0]):
                id = df.at[i, "provider.request_id"]
                start = datetime.fromtimestamp(df.at[i, "start"])
                end = datetime.fromtimestamp(df.at[i, "end"])
                res = ExecutionResult.from_times(start, end)
                res.request_id = id

                requests[id] = res

            times = (df["start"].min(), df["end"].max())
            if extend_time_interval > 0:
                times = (
                    -extend_time_interval * 60 + times[0],
                    extend_time_interval * 60 + times[1],
                )

            metrics = dict()

            if isinstance(deployment_client, Azure):
                func_names = [workflow_name]
            else:
                prefix = workflow_name + "___"
                func_names = [prefix+fn for fn in df.func.unique()]

            for func_name in func_names:
                deployment_client.download_metrics(
                    func_name,
                    *times,
                    requests,
                    metrics,
                )

            df["provider.execution_duration"] = np.nan
            df["provider.init_duration"] = np.nan
            df["max_mem_used"] = np.nan
            df["billing.duration"] = np.nan
            df["billing.mem"] = np.nan
            df["billing.gbs"] = np.nan
            for i in range(df.shape[0]):
                id = df.at[i, "provider.request_id"]
                df.at[i, "provider.execution_duration"] = requests[id].provider_times.execution
                df.at[i, "provider.init_duration"] = requests[id].provider_times.initialization
                df.at[i, "max_mem_used"] = requests[id].stats.memory_used
                df.at[i, "billing.duration"] = requests[id].billing.billed_time
                df.at[i, "billing.mem"] = requests[id].billing.memory
                df.at[i, "billing.gbs"] = requests[id].billing.gb_seconds

            df.to_csv(processed_path, index=False)

    def process(
        self,
        sebs_client: "SeBS",
        deployment_client: FaaSSystem,
        directory: str,
        logging_filename: str,
        extend_time_interval: int,
    ):

        import glob
        import csv

        with open(os.path.join(directory, "perf-cost", "result.csv"), "w") as csvfile:
            writer = csv.writer(csvfile, delimiter=",")
            writer.writerow(
                [
                    "memory",
                    "type",
                    "is_cold",
                    "exec_time",
                    "connection_time",
                    "client_time",
                    "provider_time",
                    "mem_used",
                ]
            )
            for f in glob.glob(os.path.join(directory, "perf-cost", "*.json")):
                name, extension = os.path.splitext(f)
                if "processed" in f:
                    with open(f) as in_f:
                        config = json.load(in_f)
                        experiments = ExperimentResult.deserialize(
                            config,
                            sebs_client.cache_client,
                            sebs_client.generate_logging_handlers(logging_filename),
                        )
                    fname = os.path.splitext(os.path.basename(f))[0].split("_")
                    if len(fname) > 2:
                        memory = int(fname[2].split("-")[0])
                    else:
                        memory = 0
                    exp_type = fname[0]
                else:

                    if os.path.exists(
                        os.path.join(directory, "perf-cost", f"{name}-processed{extension}")
                    ):
                        self.logging.info(f"Skipping already processed {f}")
                        continue
                    self.logging.info(f"Processing data in {f}")
                    fname = os.path.splitext(os.path.basename(f))[0].split("_")
                    if len(fname) > 2:
                        memory = int(fname[2])
                    else:
                        memory = 0
                    exp_type = fname[0]
                    with open(f, "r") as in_f:
                        config = json.load(in_f)
                        statistics = config["statistics"]
                        experiments = ExperimentResult.deserialize(
                            config,
                            sebs_client.cache_client,
                            sebs_client.generate_logging_handlers(logging_filename),
                        )
                        for func in experiments.functions():
                            if extend_time_interval > 0:
                                times = (
                                    -extend_time_interval * 60 + experiments.times()[0],
                                    extend_time_interval * 60 + experiments.times()[1],
                                )
                            else:
                                times = experiments.times()
                            deployment_client.download_metrics(
                                func,
                                *times,
                                experiments.invocations(func),
                                experiments.metrics(func),
                            )
                        # compress! remove output since it can be large but it's useless for us
                        for func in experiments.functions():
                            for id, invoc in experiments.invocations(func).items():
                                # FIXME: compatibility with old results
                                if "output" in invoc.output["result"]:
                                    del invoc.output["result"]["output"]
                                elif "result" in invoc.output["result"]:
                                    del invoc.output["result"]["result"]

                        name, extension = os.path.splitext(f)
                        with open(
                            os.path.join(directory, "perf-cost", f"{name}-processed{extension}"),
                            "w",
                        ) as out_f:
                            out_f.write(
                                serialize(
                                    {
                                        **json.loads(serialize(experiments)),
                                        "statistics": statistics,
                                    }
                                )
                            )
                for func in experiments.functions():
                    for request_id, invoc in experiments.invocations(func).items():
                        writer.writerow(
                            [
                                memory,
                                exp_type,
                                invoc.stats.cold_start,
                                invoc.times.benchmark,
                                invoc.times.http_startup,
                                invoc.times.client,
                                invoc.provider_times.execution,
                                invoc.stats.memory_used,
                            ]
                        )<|MERGE_RESOLUTION|>--- conflicted
+++ resolved
@@ -1,22 +1,16 @@
 import json
 import os
 import time
-import glob
-import shutil
-from datetime import datetime
 from enum import Enum
 from multiprocessing.pool import ThreadPool
 from typing import List, TYPE_CHECKING
-import pandas as pd
-import numpy as np
 
 from sebs.faas.system import System as FaaSSystem
-from sebs.faas.benchmark import Trigger, Benchmark, Function, Workflow, ExecutionResult
-from sebs.azure.azure import Azure
+from sebs.faas.function import Trigger
 from sebs.experiments.experiment import Experiment
 from sebs.experiments.result import Result as ExperimentResult
 from sebs.experiments.config import Config as ExperimentConfig
-from sebs.utils import serialize, download_measurements, connect_to_redis_cache
+from sebs.utils import serialize
 from sebs.statistics import basic_stats, ci_tstudents, ci_le_boudec
 
 # import cycle
@@ -25,9 +19,8 @@
 
 
 class PerfCost(Experiment):
-    def __init__(self, config: ExperimentConfig, is_workflow: bool):
+    def __init__(self, config: ExperimentConfig):
         super().__init__(config)
-        self.is_workflow = is_workflow
 
     @staticmethod
     def name() -> str:
@@ -48,32 +41,23 @@
 
     def prepare(self, sebs_client: "SeBS", deployment_client: FaaSSystem):
 
-        self.num_expected_payloads = -1
-
         # create benchmark instance
         settings = self.config.experiment_settings(self.name())
-        self._code_package = sebs_client.get_benchmark(
+        self._benchmark = sebs_client.get_benchmark(
             settings["benchmark"], deployment_client, self.config
         )
-        if self.is_workflow:
-            self._benchmark = deployment_client.get_workflow(self._code_package)
-        else:
-            self._benchmark = deployment_client.get_function(self._code_package)
+        self._function = deployment_client.get_function(self._benchmark)
         # prepare benchmark input
         self._storage = deployment_client.get_storage(replace_existing=self.config.update_storage)
-        self._benchmark_input = self._code_package.prepare_input(
+        self._benchmark_input = self._benchmark.prepare_input(
             storage=self._storage, size=settings["input-size"]
         )
 
-        trigger_type = Trigger.TriggerType.LIBRARY
-        if isinstance(deployment_client, Azure):
-            trigger_type = Trigger.TriggerType.HTTP
-
-        # add trigger
-        triggers = self._benchmark.triggers(trigger_type)
+        # add HTTP trigger
+        triggers = self._function.triggers(Trigger.TriggerType.HTTP)
         if len(triggers) == 0:
             self._trigger = deployment_client.create_trigger(
-                self._benchmark, trigger_type
+                self._function, Trigger.TriggerType.HTTP
             )
         else:
             self._trigger = triggers[0]
@@ -85,11 +69,6 @@
         self._sebs_client = sebs_client
 
     def run(self):
-
-        platform = self._deployment_client.name()
-        result_dir = os.path.join(self._out_dir, self._code_package.name, platform)
-        if os.path.isdir(result_dir):
-            shutil.rmtree(result_dir)
 
         settings = self.config.experiment_settings(self.name())
 
@@ -100,19 +79,9 @@
             self.run_configuration(settings, settings["repetitions"])
         for memory in memory_sizes:
             self.logging.info(f"Begin experiment on memory size {memory}")
-<<<<<<< HEAD
-            self._benchmark.memory = memory
-            # self._deployment_client.update_benchmark(self._benchmark, self._code_package)
-            # if self.is_workflow and platform != "azure":
-            #     for func in self._benchmark.functions:
-            #         func.memory = memory
-            #         self._deployment_client.update_benchmark(func, self._code_package)
-            # self._sebs_client.cache_client.update_benchmark(self._benchmark)
-=======
             self._function.config.memory = memory
             self._deployment_client.update_function(self._function, self._benchmark)
             self._sebs_client.cache_client.update_function(self._function)
->>>>>>> bfa65dbf
             self.run_configuration(settings, settings["repetitions"], suffix=str(memory))
 
     def compute_statistics(self, times: List[float]):
@@ -161,26 +130,13 @@
             if suffix
             else f"{run_type.str()}_results.json"
         )
-
-        platform = self._deployment_client.name()
-        result_dir = os.path.join(self._out_dir, self._code_package.name, platform)
-        os.makedirs(result_dir, exist_ok=True)
-
-        def _download_measurements(request_id):
-            try:
-                redis = connect_to_redis_cache(self._deployment_client.config.redis_host)
-                payloads = download_measurements(redis, self._benchmark.name, request_id)
-                return payloads
-            except:
-                return None
-
         self.logging.info(f"Begin {run_type.str()} experiments")
         incorrect_executions = []
         error_executions = []
         error_count = 0
         incorrect_count = 0
         colds_count = 0
-        with open(os.path.join(result_dir, file_name), "w") as out_f:
+        with open(os.path.join(self._out_dir, file_name), "w") as out_f:
             samples_gathered = 0
             client_times = []
             with ThreadPool(invocations) as pool:
@@ -194,23 +150,17 @@
                     self._trigger.sync_invoke(self._benchmark_input)
 
                 first_iteration = True
-                measurements = []
                 while samples_gathered < repetitions:
-                    funcs = [self._benchmark]
-                    if isinstance(self._benchmark, Workflow) and platform != "azure":
-                        funcs = self._benchmark.functions
 
                     if run_type == PerfCost.RunType.COLD or run_type == PerfCost.RunType.BURST:
-                        self.logging.info("Enforcing cold start...")
                         self._deployment_client.enforce_cold_start(
-                            funcs, self._code_package
+                            [self._function], self._benchmark
                         )
 
                     time.sleep(5)
 
                     results = []
                     for i in range(0, invocations):
-                        self.logging.info(f"Triggering benchmark {i}")
                         results.append(
                             pool.apply_async(
                                 self._trigger.sync_invoke, args=(self._benchmark_input,)
@@ -218,68 +168,22 @@
                         )
 
                     incorrect = []
-                    first_iteration_request_ids = []
-                    for idx, res in enumerate(results):
+                    for res in results:
                         try:
-                            self.logging.info(f"Waiting for benchmark {idx} to finish...")
                             ret = res.get()
-                            if ret.stats.failure:
-                                raise RuntimeError("Failed invocation")
-
                             if first_iteration:
-                                first_iteration_request_ids.append(ret.request_id)
                                 continue
-<<<<<<< HEAD
-
-                            was_cold_start = ret.stats.cold_start
-                            if self.is_workflow:
-                                self.logging.info(f"Downloading measurements for {ret.request_id}")
-                                payloads = _download_measurements(ret.request_id)
-                                retries = 0
-                                while not payloads and retries < 10:
-                                    self.logging.info("Failed to download measurments. Retrying...")
-                                    payloads = _download_measurements(ret.request_id)
-                                    retries += 1
-                                if retries > 0:
-                                    self.logging.info("Downloaded all measurments.")
-
-                                df = pd.DataFrame(payloads)
-                                if df.shape[0] > 0:
-                                    was_cold_start = df.sort_values(["start"]).at[0, "is_cold"]
-                                else:
-                                    raise RuntimeError(f"Did not find measurements for {ret.request_id}")
-
-                            invalid = (run_type == PerfCost.RunType.COLD and not was_cold_start) or (
-                            run_type == PerfCost.RunType.WARM and was_cold_start)
-                            if self.is_workflow:
-                                invalid = invalid or (self.num_expected_payloads != len(payloads))
-
-                            if invalid:
-                                msg = (f"Invalid invocation {ret.request_id} "
-                                       f"cold: {was_cold_start} ")
-
-                                if self.is_workflow:
-                                    msg += f"measurements: {len(payloads)}/{self.num_expected_payloads} "
-
-                                msg += f"on experiment {run_type.str()}!"
-
-                                self.logging.info(msg)
-=======
                             if run_type == PerfCost.RunType.COLD and not ret.stats.cold_start:
                                 self.logging.info(f"Invocation {ret.request_id} is not cold!")
->>>>>>> bfa65dbf
                                 incorrect.append(ret)
                             elif run_type == PerfCost.RunType.WARM and ret.stats.cold_start:
                                 self.logging.info(f"Invocation {ret.request_id} is cold!")
                             else:
-                                result.add_invocation(self._benchmark, ret)
+                                result.add_invocation(self._function, ret)
                                 colds_count += ret.stats.cold_start
                                 client_times.append(ret.times.client / 1000.0)
                                 samples_gathered += 1
-                                if self.is_workflow:
-                                    measurements += payloads
                         except Exception as e:
-                            self.logging.error(e)
                             error_count += 1
                             error_executions.append(str(e))
                     samples_generated += invocations
@@ -294,45 +198,15 @@
                         )
 
                     first_iteration = False
-                    if self.is_workflow and self.num_expected_payloads == -1:
-                        self.logging.info(f"Downloading measurements for first iterations")
-                        payloads = _download_measurements(None)
-                        retries = 0
-                        while not payloads and retries < 10:
-                            self.logging.info("Failed to download measurments. Retrying...")
-                            payloads = _download_measurements(None)
-                            retries += 1
-                        if retries > 0:
-                            self.logging.info("Downloaded all measurments.")
-
-                        df = pd.DataFrame(payloads)
-
-                        df = df[df["request_id"].isin(first_iteration_request_ids)]
-                        if df.shape[0] == 0:
-                            raise RuntimeError("Did not download any measurements. The workflow is likely to fail everytime.")
-
-                        self.num_expected_payloads = int(df.groupby("request_id").size().mean())
-
-                        self.logging.info(f"Will be expecting {self.num_expected_payloads} measurements")
 
                     if len(incorrect) > 0:
                         incorrect_executions.extend(incorrect)
                         incorrect_count += len(incorrect)
-                        if incorrect_count > 1000:
-                            raise RuntimeError(f"The test failed {incorrect_count} times. Abort.")
 
                     time.sleep(5)
 
                 result.end()
                 self.compute_statistics(client_times)
-
-                file_name = f"{run_type.str()}_{suffix}.csv"
-                csv_path = os.path.join(result_dir, file_name)
-
-                write_header = not os.path.exists(csv_path)
-                df = pd.DataFrame(measurements)
-                df.to_csv(csv_path, index=False, mode="a", header=write_header)
-
                 out_f.write(
                     serialize(
                         {
@@ -382,86 +256,6 @@
                 )
             else:
                 raise RuntimeError(f"Unknown experiment type {experiment_type} for Perf-Cost!")
-
-
-
-    def process_workflow(
-        self,
-        sebs_client: "SeBS",
-        deployment_client: FaaSSystem,
-        directory: str,
-        logging_filename: str,
-        extend_time_interval: int,
-    ):
-
-        benchmark_name = self.config._experiment_configs[PerfCost.name()]["benchmark"]
-        platform = deployment_client.name()
-        result_dir = os.path.join(directory, "perf-cost", benchmark_name, platform+"_vpc_*")
-
-        settings = self.config.experiment_settings(self.name())
-        code_package = sebs_client.get_benchmark(
-            settings["benchmark"], deployment_client, self.config
-        )
-        workflow_name = deployment_client.default_benchmark_name(code_package)
-
-        for f in glob.glob(os.path.join(result_dir, "*.csv")):
-            filename = os.path.splitext(os.path.basename(f))[0]
-            processed_path = os.path.join(result_dir, filename+"_processed.csv")
-            processed = "processed" in f or os.path.exists(processed_path)
-            if processed:
-                continue
-
-            df = pd.read_csv(f)
-
-            requests = dict()
-            for i in range(df.shape[0]):
-                id = df.at[i, "provider.request_id"]
-                start = datetime.fromtimestamp(df.at[i, "start"])
-                end = datetime.fromtimestamp(df.at[i, "end"])
-                res = ExecutionResult.from_times(start, end)
-                res.request_id = id
-
-                requests[id] = res
-
-            times = (df["start"].min(), df["end"].max())
-            if extend_time_interval > 0:
-                times = (
-                    -extend_time_interval * 60 + times[0],
-                    extend_time_interval * 60 + times[1],
-                )
-
-            metrics = dict()
-
-            if isinstance(deployment_client, Azure):
-                func_names = [workflow_name]
-            else:
-                prefix = workflow_name + "___"
-                func_names = [prefix+fn for fn in df.func.unique()]
-
-            for func_name in func_names:
-                deployment_client.download_metrics(
-                    func_name,
-                    *times,
-                    requests,
-                    metrics,
-                )
-
-            df["provider.execution_duration"] = np.nan
-            df["provider.init_duration"] = np.nan
-            df["max_mem_used"] = np.nan
-            df["billing.duration"] = np.nan
-            df["billing.mem"] = np.nan
-            df["billing.gbs"] = np.nan
-            for i in range(df.shape[0]):
-                id = df.at[i, "provider.request_id"]
-                df.at[i, "provider.execution_duration"] = requests[id].provider_times.execution
-                df.at[i, "provider.init_duration"] = requests[id].provider_times.initialization
-                df.at[i, "max_mem_used"] = requests[id].stats.memory_used
-                df.at[i, "billing.duration"] = requests[id].billing.billed_time
-                df.at[i, "billing.mem"] = requests[id].billing.memory
-                df.at[i, "billing.gbs"] = requests[id].billing.gb_seconds
-
-            df.to_csv(processed_path, index=False)
 
     def process(
         self,
@@ -557,10 +351,7 @@
                         ) as out_f:
                             out_f.write(
                                 serialize(
-                                    {
-                                        **json.loads(serialize(experiments)),
-                                        "statistics": statistics,
-                                    }
+                                    {**json.loads(serialize(experiments)), "statistics": statistics}
                                 )
                             )
                 for func in experiments.functions():
