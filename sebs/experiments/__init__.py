--- conflicted
+++ resolved
@@ -2,9 +2,5 @@
 from .experiment import Experiment  # noqa
 from .perf_cost import PerfCost  # noqa
 from .network_ping_pong import NetworkPingPong  # noqa
-<<<<<<< HEAD
 from .eviction_model import EvictionModel  # noqa
-=======
-from .invocation_overhead import InvocationOverhead  # noqa
->>>>>>> d9738d07
-from .startup_time import StartupTime  # noqa+from .invocation_overhead import InvocationOverhead  # noqa