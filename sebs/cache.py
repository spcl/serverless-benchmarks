--- conflicted
+++ resolved
@@ -10,8 +10,8 @@
 from sebs.utils import LoggingBase, serialize
 
 if TYPE_CHECKING:
-    from sebs.code_package import CodePackage
-    from sebs.faas.benchmark import Benchmark
+    from sebs.benchmark import Benchmark
+    from sebs.faas.function import CloudBenchmark
 
 
 def update(d, u):
@@ -45,7 +45,7 @@
     def __init__(self, cache_dir: str):
         super().__init__()
         self.cache_dir = os.path.abspath(cache_dir)
-        self.ignore_benchmarks: bool = False
+        self.ignore_functions: bool = False
         self.ignore_storage: bool = False
         self._lock = threading.RLock()
         if not os.path.exists(self.cache_dir):
@@ -55,7 +55,7 @@
 
     @staticmethod
     def typename() -> str:
-        return "CodePackage"
+        return "Benchmark"
 
     def load_config(self):
         with self._lock:
@@ -129,12 +129,12 @@
         else:
             return None
 
-    def get_benchmarks(
+    def get_functions(
         self, deployment: str, benchmark: str, language: str
     ) -> Optional[Dict[str, Any]]:
         cfg = self.get_benchmark_config(deployment, benchmark)
-        if cfg and language in cfg and not self.ignore_benchmarks:
-            return cfg[language]["benchmarks"]
+        if cfg and language in cfg and not self.ignore_functions:
+            return cfg[language]["functions"]
         else:
             return None
 
@@ -162,17 +162,11 @@
             with open(os.path.join(benchmark_dir, "config.json"), "w") as fp:
                 json.dump(cached_config, fp, indent=2)
 
-    def add_code_package(
-        self, deployment_name: str, language_name: str, code_package: "CodePackage"
-    ):
+    def add_code_package(self, deployment_name: str, language_name: str, code_package: "Benchmark"):
         with self._lock:
             language = code_package.language_name
-<<<<<<< HEAD
-            benchmark_dir = os.path.join(self.cache_dir, code_package.name)
-=======
             language_version = code_package.language_version
             benchmark_dir = os.path.join(self.cache_dir, code_package.benchmark)
->>>>>>> bfa65dbf
             os.makedirs(benchmark_dir, exist_ok=True)
             # Check if cache directory for this deployment exist
             cached_dir = os.path.join(benchmark_dir, deployment_name, language, language_version)
@@ -188,14 +182,7 @@
                     package_name = os.path.basename(code_package.code_location)
                     cached_location = os.path.join(cached_dir, package_name)
                     shutil.copy2(code_package.code_location, cached_dir)
-<<<<<<< HEAD
-                language_config: Dict[str, Any] = {
-                    "code_package": code_package.serialize(),
-                    "benchmarks": {},
-                }
-=======
                 language_config = code_package.serialize()
->>>>>>> bfa65dbf
                 # don't store absolute path to avoid problems with moving cache dir
                 relative_cached_loc = os.path.relpath(cached_location, self.cache_dir)
                 language_config["location"] = relative_cached_loc
@@ -239,21 +226,17 @@
                 # TODO: update
                 raise RuntimeError(
                     "Cached application {} for {} already exists!".format(
-                        code_package.name, deployment_name
+                        code_package.benchmark, deployment_name
                     )
                 )
 
     def update_code_package(
-        self, deployment_name: str, language_name: str, code_package: "CodePackage"
+        self, deployment_name: str, language_name: str, code_package: "Benchmark"
     ):
         with self._lock:
             language = code_package.language_name
-<<<<<<< HEAD
-            benchmark_dir = os.path.join(self.cache_dir, code_package.name)
-=======
             language_version = code_package.language_version
             benchmark_dir = os.path.join(self.cache_dir, code_package.benchmark)
->>>>>>> bfa65dbf
             # Check if cache directory for this deployment exist
             cached_dir = os.path.join(benchmark_dir, deployment_name, language, language_version)
             if os.path.exists(cached_dir):
@@ -287,7 +270,7 @@
                 self.add_code_package(deployment_name, language_name, code_package)
 
     """
-        Add new benchmark to cache.
+        Add new function to cache.
 
         :param deployment:
         :param benchmark:
@@ -301,42 +284,42 @@
         self,
         deployment_name: str,
         language_name: str,
-        code_package: "CodePackage",
-        benchmark: "Benchmark",
+        code_package: "Benchmark",
+        benchmark: "CloudBenchmark",
     ):
-        if self.ignore_benchmarks:
+        if self.ignore_functions:
             return
         with self._lock:
-            benchmark_dir = os.path.join(self.cache_dir, code_package.name)
+            benchmark_dir = os.path.join(self.cache_dir, code_package.benchmark)
             language = code_package.language_name
             cache_config = os.path.join(benchmark_dir, "config.json")
 
             if os.path.exists(cache_config):
-                benchmarks_config: Dict[str, Any] = {benchmark.name: {**benchmark.serialize()}}
+                functions_config: Dict[str, Any] = {benchmark.name: {**benchmark.serialize()}}
 
                 with open(cache_config, "r") as fp:
                     cached_config = json.load(fp)
-                    if "benchmarks" not in cached_config[deployment_name][language]:
-                        cached_config[deployment_name][language]["benchmarks"] = benchmarks_config
+                    if "functions" not in cached_config[deployment_name][language]:
+                        cached_config[deployment_name][language]["functions"] = functions_config
                     else:
-                        cached_config[deployment_name][language]["benchmarks"].update(
-                            benchmarks_config
+                        cached_config[deployment_name][language]["functions"].update(
+                            functions_config
                         )
                     config = cached_config
                 with open(cache_config, "w") as fp:
                     fp.write(serialize(config))
             else:
                 raise RuntimeError(
-                    "Can't cache benchmark {} for a non-existing code package!".format(
+                    "Can't cache function {} for a non-existing code package!".format(
                         benchmark.name
                     )
                 )
 
-    def update_benchmark(self, benchmark: "Benchmark"):
-        if self.ignore_benchmarks:
+    def update_benchmark(self, benchmark: "CloudBenchmark"):
+        if self.ignore_functions:
             return
         with self._lock:
-            benchmark_dir = os.path.join(self.cache_dir, benchmark.code_package)
+            benchmark_dir = os.path.join(self.cache_dir, benchmark.benchmark)
             cache_config = os.path.join(benchmark_dir, "config.json")
 
             if os.path.exists(cache_config):
@@ -345,18 +328,18 @@
                     cached_config = json.load(fp)
                     for deployment, cfg in cached_config.items():
                         for language, cfg2 in cfg.items():
-                            if "benchmarks" not in cfg2:
+                            if "functions" not in cfg2:
                                 continue
-                            for name, func in cfg2["benchmarks"].items():
+                            for name, func in cfg2["functions"].items():
                                 if name == benchmark.name:
-                                    cached_config[deployment][language]["benchmarks"][
+                                    cached_config[deployment][language]["functions"][
                                         name
                                     ] = benchmark.serialize()
                 with open(cache_config, "w") as fp:
                     fp.write(serialize(cached_config))
             else:
                 raise RuntimeError(
-                    "Can't cache benchmark {} for a non-existing code package!".format(
+                    "Can't cache function {} for a non-existing code package!".format(
                         benchmark.name
                     )
                 )