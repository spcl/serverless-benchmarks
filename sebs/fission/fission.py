import logging
import os
import shutil
import subprocess
import docker
import json
from time import sleep
from typing import Dict, Tuple, List
from sebs.faas.storage import PersistentStorage
from sebs.cache import Cache
from sebs.config import SeBSConfig
from sebs.faas.function import Function
from sebs.faas.system import System
from sebs.fission.fissionFunction import FissionFunction
from sebs.benchmark import Benchmark
from sebs.fission.config import FissionConfig
from sebs.fission.minio import Minio
from tools.fission_preparation import check_if_minikube_installed, run_minikube, check_if_k8s_installed, \
    check_if_helm_installed, stop_minikube


class Fission(System):
    language_image: str
    language_builder: str
    storage: Minio
    httpTriggerName: str
    functionName: str
    packageName: str
    envName: str
    shouldCallBuilder: bool = False
    _config: FissionConfig

    def __init__(
        self,
        sebs_config: SeBSConfig,
        config: FissionConfig,
        cache_client: Cache,
        docker_client: docker.client,
    ):
        super().__init__(sebs_config, cache_client, docker_client)
        self._added_functions: List[str] = []
        self._config = config

    @staticmethod
    def name():
        return "fission"

    @property
    def config(self) -> FissionConfig:
        return self._config

    @staticmethod
    def add_port_forwarding(port=5051):
        podName = (
            subprocess.run(
                f"kubectl --namespace fission get pod -l svc=router -o name".split(),
                stdout=subprocess.PIPE,
            )
            .stdout.decode("utf-8")
            .rstrip()
        )
        subprocess.Popen(
            f"kubectl --namespace fission port-forward {podName} {port}:8888".split(),
            stderr=subprocess.DEVNULL,
        )

    def shutdown(self) -> None:
        if self.config.shouldShutdown:
            if hasattr(self, "httpTriggerName"):
                subprocess.run(
                    f"fission httptrigger delete --name {self.httpTriggerName}".split()
                )
            if hasattr(self, "functionName"):
                subprocess.run(f"fission fn delete --name {self.functionName}".split())
            if hasattr(self, "packageName"):
                subprocess.run(
                    f"fission package delete --name {self.packageName}".split()
                )
            if hasattr(self, "envName"):
                subprocess.run(f"fission env delete --name {self.envName}".split())
            subprocess.run(f"minikube stop".split())
        self.storage.storage_container.kill()
        logging.info("Minio stopped")
<<<<<<< HEAD
        stop_minikube()
=======
>>>>>>> f31b1923

    def get_storage(self, replace_existing: bool = False) -> PersistentStorage:
        self.storage = Minio(self.docker_client)
        return self.storage

    def initialize(self, config: Dict[str, str] = None):
        if config is None:
            config = {}

        check_if_minikube_installed()
        check_if_k8s_installed()
        check_if_helm_installed()
        run_minikube()
        Fission.add_port_forwarding()
        sleep(5)

    def package_code(self, benchmark: Benchmark) -> Tuple[str, int]:

        benchmark.build()

        CONFIG_FILES = {
            "python": [
                "handler.py",
                "requirements.txt",
                ".python_packages",
                "build.sh",
            ],
            "nodejs": ["handler.js", "package.json", "node_modules"],
        }
        directory = benchmark.code_location
        package_config = CONFIG_FILES[benchmark.language_name]
        function_dir = os.path.join(directory, "function")
        os.makedirs(function_dir)
        minioConfig = open("./code/minioConfig.json", "w+")
        minioConfigJson = {
            "access_key": self.storage.access_key,
            "secret_key": self.storage.secret_key,
            "url": self.storage.url,
        }
        minioConfig.write(json.dumps(minioConfigJson))
        minioConfig.close()
        scriptPath = os.path.join(directory, "build.sh")
        self.shouldCallBuilder = True
        f = open(scriptPath, "w+")
        f.write(
            "#!/bin/sh\npip3 install -r ${SRC_PKG}/requirements.txt -t \
${SRC_PKG} && cp -r ${SRC_PKG} ${DEPLOY_PKG}"
        )
        f.close()
        subprocess.run(["chmod", "+x", scriptPath])
        for file in os.listdir(directory):
            if file not in package_config:
                file = os.path.join(directory, file)
                shutil.move(file, function_dir)
        os.chdir(directory)
        subprocess.run(
            "zip -r {}.zip ./".format(benchmark.benchmark).split(),
            stdout=subprocess.DEVNULL,
        )
        benchmark_archive = "{}.zip".format(
            os.path.join(directory, benchmark.benchmark)
        )
        logging.info("Created {} archive".format(benchmark_archive))
        bytes_size = os.path.getsize(benchmark_archive)
        return benchmark_archive, bytes_size

    def update_function(self, name: str, env_name: str, code_path: str):
        self.create_function(name, env_name, code_path)

    def create_env_if_needed(self, name: str, image: str, builder: str):
        self.envName = name
        try:
            fission_env_list = subprocess.run(
                "fission env list ".split(),
                stdout=subprocess.PIPE,
                stderr=subprocess.DEVNULL,
            )
            subprocess.run(
                f"grep {name}".split(),
                check=True,
                stdout=subprocess.DEVNULL,
                stderr=subprocess.DEVNULL,
                input=fission_env_list.stdout,
            )
            logging.info(f"Env {name} already exist")
        except subprocess.CalledProcessError:
            logging.info(f'Creating env for {name} using image "{image}".')
            try:
                subprocess.run(
                    f"fission env create --name {name} --image {image} \
                    --builder {builder}".split(),
                    check=True,
                    stdout=subprocess.DEVNULL,
                )
            except subprocess.CalledProcessError:
                logging.info(f"Creating env {name} failed. Retrying...")
                sleep(10)
                try:
                    subprocess.run(
                        f"fission env create --name {name} --image {image} \
                        --builder {builder}".split(),
                        check=True,
                        stdout=subprocess.DEVNULL,
                    )
                except subprocess.CalledProcessError:
                    self.storage.storage_container.kill()
                    logging.info("Minio stopped")
                    self.initialize()
                    self.create_env_if_needed(name, image, builder)

    def create_function(self, name: str, env_name: str, path: str):
        packageName = f"{name}-package"
        self.createPackage(packageName, path, env_name)
        self.createFunction(packageName, name)

    def createPackage(self, packageName: str, path: str, envName: str) -> None:
        logging.info(f"Deploying fission package...")
        self.packageName = packageName
        try:
            packages = subprocess.run(
                "fission package list".split(), stdout=subprocess.PIPE, check=True
            )
            subprocess.run(
                f"grep {packageName}".split(),
                check=True,
                input=packages.stdout,
                stdout=subprocess.DEVNULL,
            )
            logging.info("Package already exist")
        except subprocess.CalledProcessError:
            process = f"fission package create --sourcearchive {path} \
            --name {packageName} --env {envName} --buildcmd ./build.sh"
            subprocess.run(process.split(), check=True)
            logging.info("Waiting for package build...")
            while True:
                try:
                    packageStatus = subprocess.run(
                        f"fission package info --name {packageName}".split(),
                        stdout=subprocess.PIPE,
                    )
                    subprocess.run(
                        f"grep succeeded".split(),
                        check=True,
                        input=packageStatus.stdout,
                        stderr=subprocess.DEVNULL,
                    )
                    break
                except subprocess.CalledProcessError:
                    if "failed" in packageStatus.stdout.decode("utf-8"):
                        logging.error("Build package failed")
                        raise Exception("Build package failed")
                    sleep(3)
                    continue
            logging.info("Package ready")

    def deletePackage(self, packageName: str) -> None:
        logging.info(f"Deleting fission package...")
        subprocess.run(f"fission package delete --name {packageName}".split())

    def createFunction(self, packageName: str, name: str) -> None:
        triggerName = f"{name}-trigger"
        self.functionName = name
        self.httpTriggerName = triggerName
        logging.info(f"Deploying fission function...")
        try:
            triggers = subprocess.run(
                f"fission fn list".split(), stdout=subprocess.PIPE, check=True
            )
            subprocess.run(
                f"grep {name}".split(),
                check=True,
                input=triggers.stdout,
                stdout=subprocess.DEVNULL,
            )
            logging.info(f"Function {name} already exist")
        except subprocess.CalledProcessError:
            subprocess.run(
                f"fission fn create --name {name} --pkg {packageName} \
                    --entrypoint handler.handler --env {self.envName}".split(),
                check=True,
            )
        try:
            triggers = subprocess.run(
                f"fission httptrigger list".split(), stdout=subprocess.PIPE, check=True
            )
            subprocess.run(
                f"grep {triggerName}".split(),
                check=True,
                input=triggers.stdout,
                stdout=subprocess.DEVNULL,
            )
            logging.info(f"Trigger {triggerName} already exist")
        except subprocess.CalledProcessError:
            subprocess.run(
                f"fission httptrigger create --url /benchmark --method POST \
                --name {triggerName} --function {name}".split(),
                check=True,
            )

    def deleteFunction(self, name: str) -> None:
        logging.info(f"Deleting fission function...")
        subprocess.run(f"fission fn delete --name {name}".split())

    def get_function(self, code_package: Benchmark) -> Function:
        self.language_image = self.system_config.benchmark_base_images(
            self.name(), code_package.language_name
        )["env"]
        self.language_builder = self.system_config.benchmark_base_images(
            self.name(), code_package.language_name
        )["builder"]
        path, size = self.package_code(code_package)
        benchmark = code_package.benchmark.replace(".", "-")
        language = code_package.language_name
        language_runtime = code_package.language_version
        timeout = code_package.benchmark_config.timeout
        memory = code_package.benchmark_config.memory
        if code_package.is_cached and code_package.is_cached_valid:
            func_name = code_package.cached_config["name"]
            code_location = os.path.join(
                code_package._cache_client.cache_dir,
                code_package._cached_config["code"],
            )
            logging.info(
                "Using cached function {fname} in {loc}".format(
                    fname=func_name, loc=code_location
                )
            )
            self.create_env_if_needed(
                language, self.language_image, self.language_builder,
            )
            self.update_function(func_name, code_package.language_name, path)
            return FissionFunction(func_name)
        elif code_package.is_cached:
            func_name = code_package.cached_config["name"]
            code_location = code_package.code_location
            self.create_env_if_needed(
                language, self.language_image, self.language_builder,
            )
            self.update_function(func_name, code_package.language_name, path)
            cached_cfg = code_package.cached_config
            cached_cfg["code_size"] = size
            cached_cfg["timeout"] = timeout
            cached_cfg["memory"] = memory
            cached_cfg["hash"] = code_package.hash
            self.cache_client.update_function(
                self.name(),
                benchmark.replace("-", "."),
                code_package.language_name,
                path,
                cached_cfg,
            )
            code_package.query_cache()
            logging.info(
                "Updating cached function {fname} in {loc}".format(
                    fname=func_name, loc=code_location
                )
            )
            return FissionFunction(func_name)
        else:
            code_location = code_package.benchmark_path
            func_name = "{}-{}-{}".format(benchmark, language, memory)
            self.create_env_if_needed(
                language, self.language_image, self.language_builder,
            )
            self.create_function(func_name, language, path)
            self.cache_client.add_function(
                deployment=self.name(),
                benchmark=benchmark.replace("-", "."),
                language=language,
                code_package=path,
                language_config={
                    "name": func_name,
                    "code_size": size,
                    "runtime": language_runtime,
                    "memory": memory,
                    "timeout": timeout,
                    "hash": code_package.hash,
                },
                storage_config={
                    "buckets": {
                        "input": self.storage.input_buckets,
                        "output": self.storage.output_buckets,
                    }
                },
            )
            code_package.query_cache()
            return FissionFunction(func_name)<|MERGE_RESOLUTION|>--- conflicted
+++ resolved
@@ -78,13 +78,9 @@
                 )
             if hasattr(self, "envName"):
                 subprocess.run(f"fission env delete --name {self.envName}".split())
-            subprocess.run(f"minikube stop".split())
+            stop_minikube()
         self.storage.storage_container.kill()
         logging.info("Minio stopped")
-<<<<<<< HEAD
-        stop_minikube()
-=======
->>>>>>> f31b1923
 
     def get_storage(self, replace_existing: bool = False) -> PersistentStorage:
         self.storage = Minio(self.docker_client)
