import datetime
import json
import re
import os
import shutil
import time
import uuid
from typing import cast, Dict, List, Optional, Set, Tuple, Type, TypeVar  # noqa

import docker

from sebs.azure.blob_storage import BlobStorage
from sebs.azure.cli import AzureCLI
<<<<<<< HEAD
from sebs.azure.function import AzureFunction, AzureWorkflow
from sebs.azure.config import AzureConfig, AzureResources
from sebs.azure.triggers import AzureTrigger, HTTPTrigger
=======
from sebs.azure.cosmosdb import CosmosDB
from sebs.azure.function import AzureFunction
from sebs.azure.config import AzureConfig, AzureResources
from sebs.azure.triggers import AzureTrigger, HTTPTrigger
from sebs.faas.function import Trigger
from sebs.faas.nosql import NoSQLStorage
>>>>>>> 9916028e
from sebs.benchmark import Benchmark
from sebs.cache import Cache
from sebs.config import SeBSConfig
from sebs.utils import LoggingHandlers, execute, replace_string_in_file
from sebs.faas.function import (
    CloudBenchmark,
    FunctionConfig,
    Function,
    ExecutionResult,
    Workflow,
    Trigger,
)
from sebs.faas.storage import PersistentStorage
from sebs.faas.system import System


class Azure(System):
    logs_client = None
    storage: BlobStorage
    cached = False
    _config: AzureConfig

    # runtime mapping
    AZURE_RUNTIMES = {"python": "python", "nodejs": "node"}

    @staticmethod
    def name():
        return "azure"

    @property
    def config(self) -> AzureConfig:
        return self._config

    @staticmethod
    def function_type() -> Type[Function]:
        return AzureFunction

    @staticmethod
    def workflow_type() -> Type[Workflow]:
        return AzureWorkflow

    def __init__(
        self,
        sebs_config: SeBSConfig,
        config: AzureConfig,
        cache_client: Cache,
        docker_client: docker.client,
        logger_handlers: LoggingHandlers,
    ):
        super().__init__(sebs_config, cache_client, docker_client)
        self.logging_handlers = logger_handlers
        self._config = config

        self.nosql_storage: Optional[CosmosDB] = None

    def initialize_cli(self, cli: AzureCLI):
        self.cli_instance = cli
        self.cli_instance_stop = False

    """
        Start the Docker container running Azure CLI tools.
    """

    def initialize(
        self,
        config: Dict[str, str] = {},
        resource_prefix: Optional[str] = None,
    ):
        if not hasattr(self, "cli_instance"):
            self.cli_instance = AzureCLI(self.system_config, self.docker_client)
            self.cli_instance_stop = True

        output = self.cli_instance.login(
            appId=self.config.credentials.appId,
            tenant=self.config.credentials.tenant,
            password=self.config.credentials.password,
        )

        subscriptions = json.loads(output)
        if len(subscriptions) == 0:
            raise RuntimeError("Didn't find any valid subscription on Azure!")
        if len(subscriptions) > 1:
            raise RuntimeError("Found more than one valid subscription on Azure - not supported!")

        self.config.credentials.subscription_id = subscriptions[0]["id"]

        self.initialize_resources(select_prefix=resource_prefix)
        self.allocate_shared_resource()

    def shutdown(self):
        if self.cli_instance and self.cli_instance_stop:
            self.cli_instance.shutdown()
        super().shutdown()

    def find_deployments(self) -> List[str]:

        """
        Look for duplicated resource groups.
        """
        resource_groups = self.config.resources.list_resource_groups(self.cli_instance)
        deployments = []
        for group in resource_groups:
            # The benchmarks bucket must exist in every deployment.
            deployment_search = re.match("sebs_resource_group_(.*)", group)
            if deployment_search:
                deployments.append(deployment_search.group(1))

        return deployments

    """
        Allow multiple deployment clients share the same settings.
        Not an ideal situation, but makes regression testing much simpler.
    """

    def allocate_shared_resource(self):
        self.config.resources.data_storage_account(self.cli_instance)

    """
        Create wrapper object for Azure blob storage.
        First ensure that storage account is created and connection string
        is known. Then, create wrapper and create request number of buckets.

        Requires Azure CLI instance in Docker to obtain storage account details.

        :param benchmark:
        :param buckets: number of input and output buckets
        :param replace_existing: when true, replace existing files in input buckets
        :return: Azure storage instance
    """

    def get_storage(self, replace_existing: bool = False) -> PersistentStorage:
        if not hasattr(self, "storage"):
            self.storage = BlobStorage(
                self.config.region,
                self.cache_client,
                self.config.resources,
                self.config.resources.data_storage_account(self.cli_instance).connection_string,
                replace_existing=replace_existing,
            )
            self.storage.logging_handlers = self.logging_handlers
        else:
            self.storage.replace_existing = replace_existing
        return self.storage

    def get_nosql_storage(self) -> NoSQLStorage:
        if not self.nosql_storage:
            self.nosql_storage = CosmosDB(
                self.cli_instance, self.cache_client, self.config.resources, self.config.region
            )
        return self.nosql_storage

    # Directory structure
    # handler
    # - source files
    # - Azure wrappers - handler, storage
    # - additional resources
    # - function.json
    # host.json
    # requirements.txt/package.json
    def package_code(
        self, code_package: Benchmark, directory: str, is_workflow: bool, is_cached: bool
    ) -> Tuple[str, int]:

        # In previous step we ran a Docker container which installed packages
        # Python packages are in .python_packages because this is expected by Azure
        FILES = {"python": "*.py", "nodejs": "*.js"}
        CONFIG_FILES = {
            "python": ["requirements.txt", ".python_packages"],
            "nodejs": ["package.json", "node_modules"],
        }
        WRAPPER_FILES = {
            "python": ["handler.py", "storage.py", "fsm.py"],
            "nodejs": ["handler.js", "storage.js"],
        }
        file_type = FILES[code_package.language_name]
        package_config = CONFIG_FILES[code_package.language_name]
        wrapper_files = WRAPPER_FILES[code_package.language_name]

        print(directory)

        if is_workflow:

            main_path = os.path.join(directory, "main_workflow.py")
            os.rename(main_path, os.path.join(directory, "main.py"))

            # Make sure we have a valid workflow benchmark
            src_path = os.path.join(code_package.benchmark_path, "definition.json")
            if not os.path.exists(src_path):
                raise ValueError(f"No workflow definition found in {directory}")

            dst_path = os.path.join(directory, "definition.json")
            shutil.copy2(src_path, dst_path)

        else:
            # Put function's resources inside a dedicated directory
            os.mkdir(os.path.join(directory, "function"))
            for path in os.listdir(directory):

                if path in [
                    "main_workflow.py",
                    "run_workflow.py",
                    "run_subworkflow",
                    "fsm.py",
                    ".python_packages",
                ]:
                    continue

                shutil.move(os.path.join(directory, path), os.path.join(directory, "function"))

            main_path = os.path.join(directory, "main_workflow.py")
            os.remove(main_path)

        ## TODO: extension to other triggers than HTTP
        main_bindings = [
            {
                "name": "req",
                "type": "httpTrigger",
                "direction": "in",
                "authLevel": "anonymous",
                "methods": ["get", "post"],
            },
            {"name": "starter", "type": "durableClient", "direction": "in"},
            {"name": "$return", "type": "http", "direction": "out"},
        ]
        activity_bindings = [
            {"name": "event", "type": "activityTrigger", "direction": "in"},
        ]
        orchestrator_bindings = [
            {"name": "context", "type": "orchestrationTrigger", "direction": "in"}
        ]

        if is_workflow:
            bindings = {
                "main": main_bindings,
                "run_workflow": orchestrator_bindings,
                "run_subworkflow": orchestrator_bindings,
            }
        else:
            bindings = {"function": main_bindings}

        if is_workflow:
            func_dirs = []
            for file_path in glob.glob(os.path.join(directory, file_type)):
                file = os.path.basename(file_path)
                print("file: ", file)

                if file in package_config or file in wrapper_files:
                    continue

                # move file directory/f.py to directory/f/f.py
                name, ext = os.path.splitext(file)
                func_dir = os.path.join(directory, name)
                func_dirs.append(func_dir)

                dst_file = os.path.join(func_dir, file)
                src_file = os.path.join(directory, file)
                os.makedirs(func_dir)
                shutil.move(src_file, dst_file)

                # generate function.json
                script_file = file if (name in bindings and is_workflow) else "handler.py"
                payload = {
                    "bindings": bindings.get(name, activity_bindings),
                    "scriptFile": script_file,
                    "disabled": False,
                }
                dst_json = os.path.join(os.path.dirname(dst_file), "function.json")
                json.dump(payload, open(dst_json, "w"), indent=2)

            # copy every wrapper file to respective function dirs
            for wrapper_file in wrapper_files:
                src_path = os.path.join(directory, wrapper_file)
                for func_dir in func_dirs:
                    dst_path = os.path.join(func_dir, wrapper_file)
                    shutil.copyfile(src_path, dst_path)
                os.remove(src_path)

            for func_dir in func_dirs:
                handler_path = os.path.join(func_dir, WRAPPER_FILES[code_package.language_name][0])
                if self.config.resources.redis_host is not None:
                    replace_string_in_file(
                        handler_path, "{{REDIS_HOST}}", f'"{self.config.resources.redis_host}"'
                    )
                if self.config.resources.redis_password is not None:
                    replace_string_in_file(
                        handler_path,
                        "{{REDIS_PASSWORD}}",
                        f'"{self.config.resources.redis_password}"',
                    )
            run_workflow_path = os.path.join(
                os.path.join(directory, "run_workflow", "run_workflow.py")
            )
            if self.config.resources.redis_host is not None:
                replace_string_in_file(
                    run_workflow_path, "{{REDIS_HOST}}", f'"{self.config.resources.redis_host}"'
                )
            if self.config.resources.redis_password is not None:
                replace_string_in_file(
                    run_workflow_path,
                    "{{REDIS_PASSWORD}}",
                    f'"{self.config.resources.redis_password}"',
                )

        else:
            # generate function.json
            script_file = os.path.join("handler.py")
            payload = {
                "bindings": bindings["function"],
                "scriptFile": script_file,
                "disabled": False,
            }
            dst_json = os.path.join(directory, "function", "function.json")
            # dst_json = os.path.join(directory, "function.json")
            json.dump(payload, open(dst_json, "w"), indent=2)

        # generate host.json
        host_json = {
            "version": "2.0",
            "extensionBundle": {
                "id": "Microsoft.Azure.Functions.ExtensionBundle",
                "version": "[2.*, 3.0.0)",
            },
            # "extensions": {
            #    "durableTask": {
            #        "maxConcurrentActivityFunctions": 1,
            #    }
            # }
        }
        json.dump(host_json, open(os.path.join(directory, "host.json"), "w"), indent=2)

        code_size = Benchmark.directory_size(directory)
        execute(
            "zip -qu -r9 {}.zip * .".format(code_package.benchmark),
            shell=True,
            cwd=directory,
        )
        return directory, code_size

    def publish_function(
        self,
        function: CloudBenchmark,
        code_package: Benchmark,
        container_dest: str,
        repeat_on_failure: bool = False,
    ) -> str:
        success = False
        url = ""
        self.logging.info("Attempting publish of function {}".format(function.name))
        while not success:
            try:
                ret = self.cli_instance.execute(
                    f"bash -c 'cd {container_dest} "
                    "&& func azure functionapp publish {} --{} --no-build'".format(
                        function.name, self.AZURE_RUNTIMES[code_package.language_name]
                    )
                )

                url = ""
                for line in ret.split(b"\n"):
                    line = line.decode("utf-8")
                    if "Invoke url:" in line:
                        url = line.split("Invoke url:")[1].strip()
                        break

                # We failed to find the URL the normal way
                # Sometimes, the output does not include functions.
                if url == "":
                    self.logging.warning(
                        "Couldnt find function URL in the output: {}".format(ret.decode("utf-8"))
                    )

                    storage_account = self.config.resources.data_storage_account(self.cli_instance)
                    resource_group = self.config.resources.resource_group(self.cli_instance)
                    ret = self.cli_instance.execute(
                        "az functionapp function show --function-name function "
                        f"--name {function.name} --resource-group {resource_group}"
                    )
                    try:
                        url = json.loads(ret.decode("utf-8"))["invokeUrlTemplate"]
                    except json.decoder.JSONDecodeError:
                        raise RuntimeError(
                            f"Couldn't find the function URL in {ret.decode('utf-8')}"
                        )

                success = True
            except RuntimeError as e:
                error = str(e)
                print(error)
                # app not found
                if "find app with name" in error and repeat_on_failure:
                    # Sleep because of problems when publishing immediately
                    # after creating function app.
                    time.sleep(30)
                    self.logging.info(
                        "Sleep 30 seconds for Azure to register function app {}".format(
                            function.name
                        )
                    )
                # escape loop. we failed!
                else:
                    raise e
        return url

    """
        Publish function code on Azure.
        Boolean flag enables repeating publish operation until it succeeds.
        Useful for publish immediately after function creation where it might
        take from 30-60 seconds for all Azure caches to be updated.

        :param name: function name
        :param repeat_on_failure: keep repeating if command fails on unknown name.
        :return: URL to reach HTTP-triggered function
    """

    def update_benchmark(self, function: CloudBenchmark, code_package: Benchmark):

        assert code_package.has_input_processed

        # Mount code package in Docker instance
        container_dest = self._mount_function_code(code_package)
        function_url = self.publish_function(function, code_package, container_dest, True)

        envs = {}
        if code_package.uses_nosql:

            # If we use NoSQL, then the handle must be allocated
            assert self.nosql_storage is not None
            _, url, creds = self.nosql_storage.credentials()
            db = self.nosql_storage.benchmark_database(code_package.benchmark)
            envs["NOSQL_STORAGE_DATABASE"] = db
            envs["NOSQL_STORAGE_URL"] = url
            envs["NOSQL_STORAGE_CREDS"] = creds

            for original_name, actual_name in self.nosql_storage.get_tables(
                code_package.benchmark
            ).items():
                envs[f"NOSQL_STORAGE_TABLE_{original_name}"] = actual_name

        if code_package.uses_storage:

            envs["STORAGE_CONNECTION_STRING"] = self.config.resources.data_storage_account(
                self.cli_instance
            ).connection_string

        resource_group = self.config.resources.resource_group(self.cli_instance)
        # Retrieve existing environment variables to prevent accidental overwrite
        if len(envs) > 0:

            try:
                self.logging.info(
                    f"Retrieving existing environment variables for function {function.name}"
                )

                # First read existing properties
                response = self.cli_instance.execute(
                    f"az functionapp config appsettings list --name {function.name} "
                    f" --resource-group {resource_group} "
                )
                old_envs = json.loads(response.decode())

<<<<<<< HEAD
        storage_account = self.config.resources.data_storage_account(self.cli_instance)
        resource_group = self.config.resources.resource_group(self.cli_instance)

        self.cli_instance.execute(
            f"az functionapp config appsettings set --name {function.name} "
            f" --resource-group {resource_group} "
            f" --settings STORAGE_CONNECTION_STRING={storage_account.connection_string}"
        )

        trigger = HTTPTrigger(url, self.config.resources.data_storage_account(self.cli_instance))
        trigger.logging_handlers = self.logging_handlers
        function.add_trigger(trigger)
=======
                # Find custom envs and copy them - unless they are overwritten now
                for env in old_envs:

                    # Ignore vars set automatically by Azure
                    found = False
                    for prefix in ["FUNCTIONS_", "WEBSITE_", "APPINSIGHTS_", "Azure"]:
                        if env["name"].startswith(prefix):
                            found = True
                            break

                    # do not overwrite new value
                    if not found and env["name"] not in envs:
                        envs[env["name"]] = env["value"]

            except RuntimeError as e:
                self.logging.error("Failed to retrieve environment variables!")
                self.logging.error(e)
                raise e

        if len(envs) > 0:
            try:
                env_string = ""
                for k, v in envs.items():
                    env_string += f" {k}={v}"

                self.logging.info(f"Exporting environment variables for function {function.name}")
                self.cli_instance.execute(
                    f"az functionapp config appsettings set --name {function.name} "
                    f" --resource-group {resource_group} "
                    f" --settings {env_string} "
                )

                # if we don't do that, next invocation might still see old values
                self.logging.info(
                    "Sleeping for 5 seconds - Azure needs more time to propagate changes"
                )
                time.sleep(5)

            except RuntimeError as e:
                self.logging.error("Failed to set environment variable!")
                self.logging.error(e)
                raise e

        # Avoid duplication of HTTP trigger
        found_trigger = False
        for trigger in function.triggers_all():

            if isinstance(trigger, HTTPTrigger):
                found_trigger = True
                trigger.url = function_url
                break

        if not found_trigger:
            trigger = HTTPTrigger(
                function_url, self.config.resources.data_storage_account(self.cli_instance)
            )
            trigger.logging_handlers = self.logging_handlers
            function.add_trigger(trigger)
>>>>>>> 9916028e

    def update_function_configuration(self, function: Function, code_package: Benchmark):
        # FIXME: this does nothing currently - we don't specify timeout
        self.logging.warning(
            "Updating function's memory and timeout configuration is not supported."
        )

    def _mount_function_code(self, code_package: Benchmark) -> str:
        dest = os.path.join("/mnt", "function", uuid.uuid4().hex)
        self.cli_instance.upload_package(code_package.code_location, dest)
        return dest

    def default_function_name(self, code_package: Benchmark) -> str:
        """
        Functionapp names must be globally unique in Azure.
        """
        func_name = (
            "{}-{}-{}-{}".format(
                code_package.benchmark,
                code_package.language_name,
                code_package.language_version,
                self.config.resources.resources_id,
            )
            .replace(".", "-")
            .replace("_", "-")
        )
        return func_name

    from sebs import azure

    B = TypeVar("B", bound=azure.function.Function)

    def create_benchmark(
        self, code_package: Benchmark, func_name: str, benchmark_cls: Type[B]
    ) -> B:
        language = code_package.language_name
        language_runtime = code_package.language_version
        resource_group = self.config.resources.resource_group(self.cli_instance)
        region = self.config.region
        function_cfg = FunctionConfig.from_benchmark(code_package)

        config = {
            "resource_group": resource_group,
            "func_name": func_name,
            "region": region,
            "runtime": self.AZURE_RUNTIMES[language],
            "runtime_version": language_runtime,
        }

        # check if function does not exist
        # no API to verify existence
        try:
            ret = self.cli_instance.execute(
                (
                    " az functionapp config appsettings list "
                    " --resource-group {resource_group} "
                    " --name {func_name} "
                ).format(**config)
            )
            for setting in json.loads(ret.decode()):
                if setting["name"] == "AzureWebJobsStorage":
                    connection_string = setting["value"]
                    elems = [z for y in connection_string.split(";") for z in y.split("=")]
                    account_name = elems[elems.index("AccountName") + 1]
                    function_storage_account = AzureResources.Storage.from_cache(
                        account_name, connection_string
                    )
            self.logging.info("Azure: Selected {} function app".format(func_name))
        except RuntimeError:
            function_storage_account = self.config.resources.add_storage_account(self.cli_instance)
            config["storage_account"] = function_storage_account.account_name
            # FIXME: only Linux type is supported
            while True:
                try:
                    # create function app
                    self.cli_instance.execute(
                        (
                            " az functionapp create --functions-version 3 "
                            " --resource-group {resource_group} --os-type Linux"
                            " --consumption-plan-location {region} "
                            " --runtime {runtime} --runtime-version {runtime_version} "
                            " --name {func_name} --storage-account {storage_account}"
                        ).format(**config)
                    )
                    self.logging.info("Azure: Created function app {}".format(func_name))
                    break
                except RuntimeError as e:
                    # Azure does not allow some concurrent operations
                    if "another operation is in progress" in str(e):
                        self.logging.info(
                            f"Repeat {func_name} creation, another operation in progress"
                        )
                    # Rethrow -> another error
                    else:
                        raise
        function = benchmark_cls(
            name=func_name,
            benchmark=code_package.benchmark,
            code_hash=code_package.hash,
            function_storage=function_storage_account,
            cfg=function_cfg,
        )

        # update existing function app
        self.update_benchmark(function, code_package)

        self.cache_client.add_benchmark(
            deployment_name=self.name(),
            language_name=language,
            code_package=code_package,
            benchmark=function,
        )
        return function

    def cached_benchmark(self, function: CloudBenchmark):

        data_storage_account = self.config.resources.data_storage_account(self.cli_instance)
        for trigger in function.triggers_all():
            azure_trigger = cast(AzureTrigger, trigger)
            azure_trigger.logging_handlers = self.logging_handlers
            azure_trigger.data_storage_account = data_storage_account

    def create_function(self, code_package: Benchmark, func_name: str) -> AzureFunction:
        return self.create_benchmark(code_package, func_name, AzureFunction)

    def update_function(self, function: Function, code_package: Benchmark):
        self.update_benchmark(function, code_package)

    def create_workflow(self, code_package: Benchmark, workflow_name: str) -> AzureWorkflow:
        return self.create_benchmark(code_package, workflow_name, AzureWorkflow)

    def update_workflow(self, workflow: Workflow, code_package: Benchmark):
        self.update_benchmark(workflow, code_package)

    """
        Prepare Azure resources to store experiment results.
        Allocate one container.

        :param benchmark: benchmark name
        :return: name of bucket to store experiment results
    """

    def prepare_experiment(self, benchmark: str):
        logs_container = self.storage.add_output_bucket(benchmark, suffix="logs")
        return logs_container

    def download_metrics(
        self,
        function_name: str,
        start_time: int,
        end_time: int,
        requests: Dict[str, ExecutionResult],
        metrics: Dict[str, dict],
    ):

        self.cli_instance.install_insights()

        resource_group = self.config.resources.resource_group(self.cli_instance)
        # Avoid warnings in the next step
        ret = self.cli_instance.execute(
            "az feature register --name AIWorkspacePreview " "--namespace microsoft.insights"
        )
        app_id_query = self.cli_instance.execute(
            ("az monitor app-insights component show " "--app {} --resource-group {}").format(
                function_name, resource_group
            )
        ).decode("utf-8")
        application_id = json.loads(app_id_query)["appId"]

        # Azure CLI requires date in the following format
        # Format: date (yyyy-mm-dd) time (hh:mm:ss.xxxxx) timezone (+/-hh:mm)
        # Include microseconds time to make sure we're not affected by
        # miliseconds precision.
        start_time_str = datetime.datetime.fromtimestamp(start_time).strftime(
            "%Y-%m-%d %H:%M:%S.%f"
        )
        end_time_str = datetime.datetime.fromtimestamp(end_time + 1).strftime("%Y-%m-%d %H:%M:%S")
        from tzlocal import get_localzone

        timezone_str = datetime.datetime.now(get_localzone()).strftime("%z")

        query = (
            "requests | project timestamp, operation_Name, success, "
            "resultCode, duration, cloud_RoleName, "
            "invocationId=customDimensions['InvocationId'], "
            "functionTime=customDimensions['FunctionExecutionTimeMs']"
        )
        invocations_processed: Set[str] = set()
        invocations_to_process = set(requests.keys())
        # while len(invocations_processed) < len(requests.keys()):
        self.logging.info("Azure: Running App Insights query.")
        ret = self.cli_instance.execute(
            (
                'az monitor app-insights query --app {} --analytics-query "{}" '
                "--start-time {} {} --end-time {} {}"
            ).format(
                application_id,
                query,
                start_time_str,
                timezone_str,
                end_time_str,
                timezone_str,
            )
        ).decode("utf-8")
        ret = json.loads(ret)
        ret = ret["tables"][0]
        # time is last, invocation is second to last
        for request in ret["rows"]:
            invocation_id = request[-2]
            # might happen that we get invocation from another experiment
            if invocation_id not in requests:
                continue
            # duration = request[4]
            func_exec_time = request[-1]
            invocations_processed.add(invocation_id)
            requests[invocation_id].provider_times.execution = int(float(func_exec_time) * 1000)
        self.logging.info(
            f"Azure: Found time metrics for {len(invocations_processed)} "
            f"out of {len(requests.keys())} invocations."
        )
        if len(invocations_processed) < len(requests.keys()):
            time.sleep(5)
        self.logging.info(f"Missing the requests: {invocations_to_process - invocations_processed}")

        # TODO: query performance counters for mem

    def _enforce_cold_start(self, function: Function, code_package: Benchmark):

        fname = function.name
        resource_group = self.config.resources.resource_group(self.cli_instance)

        self.cli_instance.execute(
            f"az functionapp config appsettings set --name {fname} "
            f" --resource-group {resource_group} "
            f" --settings ForceColdStart={self.cold_start_counter}"
        )

        self.update_function(function, code_package)

    def enforce_cold_start(self, functions: List[Function], code_package: Benchmark):
        self.cold_start_counter += 1
        for func in functions:
            self._enforce_cold_start(func, code_package)
        import time

        time.sleep(20)

    """
        The only implemented trigger at the moment is HTTPTrigger.
        It is automatically created for each function.
    """

    def create_function_trigger(
        self, function: Function, trigger_type: Trigger.TriggerType
    ) -> Trigger:
        raise NotImplementedError()

    def create_workflow_trigger(
        self, workflow: Workflow, trigger_type: Trigger.TriggerType
    ) -> Trigger:
        raise NotImplementedError()<|MERGE_RESOLUTION|>--- conflicted
+++ resolved
@@ -11,18 +11,12 @@
 
 from sebs.azure.blob_storage import BlobStorage
 from sebs.azure.cli import AzureCLI
-<<<<<<< HEAD
+from sebs.azure.cosmosdb import CosmosDB
 from sebs.azure.function import AzureFunction, AzureWorkflow
-from sebs.azure.config import AzureConfig, AzureResources
-from sebs.azure.triggers import AzureTrigger, HTTPTrigger
-=======
-from sebs.azure.cosmosdb import CosmosDB
-from sebs.azure.function import AzureFunction
 from sebs.azure.config import AzureConfig, AzureResources
 from sebs.azure.triggers import AzureTrigger, HTTPTrigger
 from sebs.faas.function import Trigger
 from sebs.faas.nosql import NoSQLStorage
->>>>>>> 9916028e
 from sebs.benchmark import Benchmark
 from sebs.cache import Cache
 from sebs.config import SeBSConfig
@@ -483,20 +477,6 @@
                 )
                 old_envs = json.loads(response.decode())
 
-<<<<<<< HEAD
-        storage_account = self.config.resources.data_storage_account(self.cli_instance)
-        resource_group = self.config.resources.resource_group(self.cli_instance)
-
-        self.cli_instance.execute(
-            f"az functionapp config appsettings set --name {function.name} "
-            f" --resource-group {resource_group} "
-            f" --settings STORAGE_CONNECTION_STRING={storage_account.connection_string}"
-        )
-
-        trigger = HTTPTrigger(url, self.config.resources.data_storage_account(self.cli_instance))
-        trigger.logging_handlers = self.logging_handlers
-        function.add_trigger(trigger)
-=======
                 # Find custom envs and copy them - unless they are overwritten now
                 for env in old_envs:
 
@@ -555,7 +535,6 @@
             )
             trigger.logging_handlers = self.logging_handlers
             function.add_trigger(trigger)
->>>>>>> 9916028e
 
     def update_function_configuration(self, function: Function, code_package: Benchmark):
         # FIXME: this does nothing currently - we don't specify timeout
