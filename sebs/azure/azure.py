--- conflicted
+++ resolved
@@ -579,12 +579,8 @@
 
         self.update_envs(function, code_package, {"ForceColdStart": str(self.cold_start_counter)})
 
-<<<<<<< HEAD
         # FIXME: is this sufficient to enforce cold starts?
-        # self.update_function(function, code_package)
-=======
-        self.update_function(function, code_package, False, "")
->>>>>>> bf5bc356
+        # self.update_function(function, code_package, False, "")
 
     def enforce_cold_start(self, functions: List[Function], code_package: Benchmark):
         self.cold_start_counter += 1
