import datetime
import json
import re
import os
import shutil
import time
import uuid
from typing import cast, Dict, List, Optional, Set, Tuple, Type  # noqa

import docker

from sebs.azure.blob_storage import BlobStorage
from sebs.azure.cli import AzureCLI
from sebs.azure.cosmosdb import CosmosDB
from sebs.azure.function import AzureFunction
from sebs.azure.config import AzureConfig, AzureResources
from sebs.azure.system_resources import AzureSystemResources
from sebs.azure.triggers import AzureTrigger, HTTPTrigger
from sebs.faas.function import Trigger
from sebs.benchmark import Benchmark
from sebs.cache import Cache
from sebs.config import SeBSConfig
from sebs.utils import LoggingHandlers, execute
<<<<<<< HEAD
from sebs.faas.function import Function, FunctionConfig, ExecutionResult
from sebs.faas.system import System
=======
from sebs.faas.config import Resources
from ..faas.function import Function, FunctionConfig, ExecutionResult
from ..faas.storage import PersistentStorage
from ..faas.system import System
>>>>>>> 620f681a


class Azure(System):
    logs_client = None
    storage: BlobStorage
    cached = False
    _config: AzureConfig

    # runtime mapping
    AZURE_RUNTIMES = {"python": "python", "nodejs": "node"}

    @staticmethod
    def name():
        return "azure"

    @property
    def config(self) -> AzureConfig:
        return self._config

    @staticmethod
    def function_type() -> Type[Function]:
        return AzureFunction

    @property
    def cli_instance(self) -> AzureCLI:
        return cast(AzureSystemResources, self._system_resources).cli_instance

    def __init__(
        self,
        sebs_config: SeBSConfig,
        config: AzureConfig,
        cache_client: Cache,
        docker_client: docker.client,
        logger_handlers: LoggingHandlers,
    ):
        super().__init__(
            sebs_config,
            cache_client,
            docker_client,
            AzureSystemResources(sebs_config, config, cache_client, docker_client, logger_handlers),
        )
        self.logging_handlers = logger_handlers
        self._config = config

    """
        Start the Docker container running Azure CLI tools.
    """

    def initialize(
        self,
        config: Dict[str, str] = {},
        resource_prefix: Optional[str] = None,
    ):
        self.initialize_resources(select_prefix=resource_prefix)
        self.allocate_shared_resource()

    def shutdown(self):
        cast(AzureSystemResources, self._system_resources).shutdown()
        super().shutdown()

    def find_deployments(self) -> List[str]:

        """
        Look for duplicated resource groups.
        """
        resource_groups = self.config.resources.list_resource_groups(self.cli_instance)
        deployments = []
        for group in resource_groups:
            # The benchmarks bucket must exist in every deployment.
            deployment_search = re.match("sebs_resource_group_(.*)", group)
            if deployment_search:
                deployments.append(deployment_search.group(1))

        return deployments

    """
        Allow multiple deployment clients share the same settings.
        Not an ideal situation, but makes regression testing much simpler.
    """

    def allocate_shared_resource(self):
        self.config.resources.data_storage_account(self.cli_instance)

    # Directory structure
    # handler
    # - source files
    # - Azure wrappers - handler, storage
    # - additional resources
    # - function.json
    # host.json
    # requirements.txt/package.json
    def package_code(
        self,
        directory: str,
        language_name: str,
        language_version: str,
        architecture: str,
        benchmark: str,
        is_cached: bool,
        container_deployment: bool,
    ) -> Tuple[str, int, str]:

        container_uri = ""

        if container_deployment:
            raise NotImplementedError("Container Deployment is not supported in Azure")

        # In previous step we ran a Docker container which installed packages
        # Python packages are in .python_packages because this is expected by Azure
        EXEC_FILES = {"python": "handler.py", "nodejs": "handler.js"}
        CONFIG_FILES = {
            "python": ["requirements.txt", ".python_packages"],
            "nodejs": ["package.json", "node_modules"],
        }
        package_config = CONFIG_FILES[language_name]

        handler_dir = os.path.join(directory, "handler")
        os.makedirs(handler_dir)
        # move all files to 'handler' except package config
        for f in os.listdir(directory):
            if f not in package_config:
                source_file = os.path.join(directory, f)
                shutil.move(source_file, handler_dir)

        # generate function.json
        # TODO: extension to other triggers than HTTP
        default_function_json = {
            "scriptFile": EXEC_FILES[language_name],
            "bindings": [
                {
                    "authLevel": "anonymous",
                    "type": "httpTrigger",
                    "direction": "in",
                    "name": "req",
                    "methods": ["get", "post"],
                },
                {"type": "http", "direction": "out", "name": "$return"},
            ],
        }
        json_out = os.path.join(directory, "handler", "function.json")
        json.dump(default_function_json, open(json_out, "w"), indent=2)

        # generate host.json
        default_host_json = {
            "version": "2.0",
            "extensionBundle": {
                "id": "Microsoft.Azure.Functions.ExtensionBundle",
                "version": "[4.0.0, 5.0.0)",
            },
        }
        json.dump(default_host_json, open(os.path.join(directory, "host.json"), "w"), indent=2)

        code_size = Benchmark.directory_size(directory)
        execute("zip -qu -r9 {}.zip * .".format(benchmark), shell=True, cwd=directory)
        return directory, code_size, container_uri

    def publish_function(
        self,
        function: Function,
        code_package: Benchmark,
        container_dest: str,
        repeat_on_failure: bool = False,
    ) -> str:
        success = False
        url = ""
        self.logging.info("Attempting publish of function {}".format(function.name))
        while not success:
            try:
                ret = self.cli_instance.execute(
                    f"bash -c 'cd {container_dest} "
                    "&& func azure functionapp publish {} --{} --no-build'".format(
                        function.name, self.AZURE_RUNTIMES[code_package.language_name]
                    )
                )
                url = ""
                for line in ret.split(b"\n"):
                    line = line.decode("utf-8")
                    if "Invoke url:" in line:
                        url = line.split("Invoke url:")[1].strip()
                        break

                # We failed to find the URL the normal way
                # Sometimes, the output does not include functions.
                if url == "":
                    self.logging.warning(
                        "Couldnt find function URL in the output: {}".format(ret.decode("utf-8"))
                    )

                    resource_group = self.config.resources.resource_group(self.cli_instance)
                    ret = self.cli_instance.execute(
                        "az functionapp function show --function-name handler "
                        f"--name {function.name} --resource-group {resource_group}"
                    )
                    try:
                        url = json.loads(ret.decode("utf-8"))["invokeUrlTemplate"]
                    except json.decoder.JSONDecodeError:
                        raise RuntimeError(
                            f"Couldn't find the function URL in {ret.decode('utf-8')}"
                        )

                success = True
            except RuntimeError as e:
                error = str(e)
                # app not found
                if "find app with name" in error and repeat_on_failure:
                    # Sleep because of problems when publishing immediately
                    # after creating function app.
                    time.sleep(30)
                    self.logging.info(
                        "Sleep 30 seconds for Azure to register function app {}".format(
                            function.name
                        )
                    )
                # escape loop. we failed!
                else:
                    raise e
        return url

    """
        Publish function code on Azure.
        Boolean flag enables repeating publish operation until it succeeds.
        Useful for publish immediately after function creation where it might
        take from 30-60 seconds for all Azure caches to be updated.

        :param name: function name
        :param repeat_on_failure: keep repeating if command fails on unknown name.
        :return: URL to reach HTTP-triggered function
    """

    def update_function(
        self,
        function: Function,
        code_package: Benchmark,
        container_deployment: bool,
        container_uri: str,
    ):

        if container_deployment:
            raise NotImplementedError("Container deployment is not supported in Azure")

        assert code_package.has_input_processed

        # Mount code package in Docker instance
        container_dest = self._mount_function_code(code_package)
        function_url = self.publish_function(function, code_package, container_dest, True)

        self.update_envs(function, code_package)

        # Avoid duplication of HTTP trigger
        found_trigger = False
        for trigger in function.triggers_all():

            if isinstance(trigger, HTTPTrigger):
                found_trigger = True
                trigger.url = function_url
                break

        if not found_trigger:
            trigger = HTTPTrigger(
                function_url, self.config.resources.data_storage_account(self.cli_instance)
            )
            trigger.logging_handlers = self.logging_handlers
            function.add_trigger(trigger)

    def update_envs(self, function: Function, code_package: Benchmark, env_variables: dict = {}):
        envs = {}
        if code_package.uses_nosql:

            nosql_storage = cast(CosmosDB, self._system_resources.get_nosql_storage())

            # If we use NoSQL, then the handle must be allocated
            _, url, creds = nosql_storage.credentials()
            db = nosql_storage.benchmark_database(code_package.benchmark)
            envs["NOSQL_STORAGE_DATABASE"] = db
            envs["NOSQL_STORAGE_URL"] = url
            envs["NOSQL_STORAGE_CREDS"] = creds

            for original_name, actual_name in nosql_storage.get_tables(
                code_package.benchmark
            ).items():
                envs[f"NOSQL_STORAGE_TABLE_{original_name}"] = actual_name

        if code_package.uses_storage:

            envs["STORAGE_CONNECTION_STRING"] = self.config.resources.data_storage_account(
                self.cli_instance
            ).connection_string

        resource_group = self.config.resources.resource_group(self.cli_instance)
        # Retrieve existing environment variables to prevent accidental overwrite
        if len(envs) > 0:

            try:
                self.logging.info(
                    f"Retrieving existing environment variables for function {function.name}"
                )

                # First read existing properties
                response = self.cli_instance.execute(
                    f"az functionapp config appsettings list --name {function.name} "
                    f" --resource-group {resource_group} "
                )
                old_envs = json.loads(response.decode())

                # Find custom envs and copy them - unless they are overwritten now
                for env in old_envs:

                    # Ignore vars set automatically by Azure
                    found = False
                    for prefix in ["FUNCTIONS_", "WEBSITE_", "APPINSIGHTS_", "Azure"]:
                        if env["name"].startswith(prefix):
                            found = True
                            break

                    # do not overwrite new value
                    if not found and env["name"] not in envs:
                        envs[env["name"]] = env["value"]

            except RuntimeError as e:
                self.logging.error("Failed to retrieve environment variables!")
                self.logging.error(e)
                raise e

        if len(envs) > 0:
            try:
                env_string = ""
                for k, v in envs.items():
                    env_string += f" {k}={v}"

                self.logging.info(f"Exporting environment variables for function {function.name}")
                self.cli_instance.execute(
                    f"az functionapp config appsettings set --name {function.name} "
                    f" --resource-group {resource_group} "
                    f" --settings {env_string} "
                )

                # if we don't do that, next invocation might still see old values
                self.logging.info(
                    "Sleeping for 5 seconds - Azure needs more time to propagate changes"
                )
                time.sleep(5)

            except RuntimeError as e:
                self.logging.error("Failed to set environment variable!")
                self.logging.error(e)
                raise e

    def update_function_configuration(self, function: Function, code_package: Benchmark):
        # FIXME: this does nothing currently - we don't specify timeout
        self.logging.warning(
            "Updating function's memory and timeout configuration is not supported."
        )

    def _mount_function_code(self, code_package: Benchmark) -> str:
        dest = os.path.join("/mnt", "function", uuid.uuid4().hex)
        self.cli_instance.upload_package(code_package.code_location, dest)
        return dest

    def default_function_name(
        self, code_package: Benchmark, resources: Optional[Resources] = None
    ) -> str:
        """
        Functionapp names must be globally unique in Azure.
        """
        func_name = (
            "sebs-{}-{}-{}-{}".format(
                self.config.resources.resources_id,
                code_package.benchmark,
                code_package.language_name,
                code_package.language_version,
            )
            .replace(".", "-")
            .replace("_", "-")
        )
        return func_name

    def create_function(
        self,
        code_package: Benchmark,
        func_name: str,
        container_deployment: bool,
        container_uri: str,
    ) -> AzureFunction:

        if container_deployment:
            raise NotImplementedError("Container deployment is not supported in Azure")

        language = code_package.language_name
        language_runtime = code_package.language_version
        resource_group = self.config.resources.resource_group(self.cli_instance)
        region = self.config.region
        function_cfg = FunctionConfig.from_benchmark(code_package)

        config = {
            "resource_group": resource_group,
            "func_name": func_name,
            "region": region,
            "runtime": self.AZURE_RUNTIMES[language],
            "runtime_version": language_runtime,
        }

        # check if function does not exist
        # no API to verify existence
        try:
            ret = self.cli_instance.execute(
                (
                    " az functionapp config appsettings list "
                    " --resource-group {resource_group} "
                    " --name {func_name} "
                ).format(**config)
            )
            for setting in json.loads(ret.decode()):
                if setting["name"] == "AzureWebJobsStorage":
                    connection_string = setting["value"]
                    elems = [z for y in connection_string.split(";") for z in y.split("=")]
                    account_name = elems[elems.index("AccountName") + 1]
                    function_storage_account = AzureResources.Storage.from_cache(
                        account_name, connection_string
                    )
            self.logging.info("Azure: Selected {} function app".format(func_name))
        except RuntimeError:
            function_storage_account = self.config.resources.add_storage_account(self.cli_instance)
            config["storage_account"] = function_storage_account.account_name
            # FIXME: only Linux type is supported
            while True:
                try:
                    # create function app
                    self.cli_instance.execute(
                        (
                            " az functionapp create --resource-group {resource_group} "
                            " --os-type Linux --consumption-plan-location {region} "
                            " --runtime {runtime} --runtime-version {runtime_version} "
                            " --name {func_name} --storage-account {storage_account}"
                            " --functions-version 4 "
                        ).format(**config)
                    )
                    self.logging.info("Azure: Created function app {}".format(func_name))
                    break
                except RuntimeError as e:
                    # Azure does not allow some concurrent operations
                    if "another operation is in progress" in str(e):
                        self.logging.info(
                            f"Repeat {func_name} creation, another operation in progress"
                        )
                    # Rethrow -> another error
                    else:
                        raise
        function = AzureFunction(
            name=func_name,
            benchmark=code_package.benchmark,
            code_hash=code_package.hash,
            function_storage=function_storage_account,
            cfg=function_cfg,
        )

        # update existing function app
        self.update_function(function, code_package, container_deployment, container_uri)

        self.cache_client.add_function(
            deployment_name=self.name(),
            language_name=language,
            code_package=code_package,
            function=function,
        )
        return function

    def cached_function(self, function: Function):

        data_storage_account = self.config.resources.data_storage_account(self.cli_instance)
        for trigger in function.triggers_all():
            azure_trigger = cast(AzureTrigger, trigger)
            azure_trigger.logging_handlers = self.logging_handlers
            azure_trigger.data_storage_account = data_storage_account

    def download_metrics(
        self,
        function_name: str,
        start_time: int,
        end_time: int,
        requests: Dict[str, ExecutionResult],
        metrics: Dict[str, dict],
    ):

        self.cli_instance.install_insights()

        resource_group = self.config.resources.resource_group(self.cli_instance)
        # Avoid warnings in the next step
        ret = self.cli_instance.execute(
            "az feature register --name AIWorkspacePreview " "--namespace microsoft.insights"
        )
        app_id_query = self.cli_instance.execute(
            ("az monitor app-insights component show " "--app {} --resource-group {}").format(
                function_name, resource_group
            )
        ).decode("utf-8")
        application_id = json.loads(app_id_query)["appId"]

        # Azure CLI requires date in the following format
        # Format: date (yyyy-mm-dd) time (hh:mm:ss.xxxxx) timezone (+/-hh:mm)
        # Include microseconds time to make sure we're not affected by
        # miliseconds precision.
        start_time_str = datetime.datetime.fromtimestamp(start_time).strftime(
            "%Y-%m-%d %H:%M:%S.%f"
        )
        end_time_str = datetime.datetime.fromtimestamp(end_time + 1).strftime("%Y-%m-%d %H:%M:%S")
        from tzlocal import get_localzone

        timezone_str = datetime.datetime.now(get_localzone()).strftime("%z")

        query = (
            "requests | project timestamp, operation_Name, success, "
            "resultCode, duration, cloud_RoleName, "
            "invocationId=customDimensions['InvocationId'], "
            "functionTime=customDimensions['FunctionExecutionTimeMs']"
        )
        invocations_processed: Set[str] = set()
        invocations_to_process = set(requests.keys())
        # while len(invocations_processed) < len(requests.keys()):
        self.logging.info("Azure: Running App Insights query.")
        ret = self.cli_instance.execute(
            (
                'az monitor app-insights query --app {} --analytics-query "{}" '
                "--start-time {} {} --end-time {} {}"
            ).format(
                application_id,
                query,
                start_time_str,
                timezone_str,
                end_time_str,
                timezone_str,
            )
        ).decode("utf-8")
        ret = json.loads(ret)
        ret = ret["tables"][0]
        # time is last, invocation is second to last
        for request in ret["rows"]:
            invocation_id = request[-2]
            # might happen that we get invocation from another experiment
            if invocation_id not in requests:
                continue
            # duration = request[4]
            func_exec_time = request[-1]
            invocations_processed.add(invocation_id)
            requests[invocation_id].provider_times.execution = int(float(func_exec_time) * 1000)
        self.logging.info(
            f"Azure: Found time metrics for {len(invocations_processed)} "
            f"out of {len(requests.keys())} invocations."
        )
        if len(invocations_processed) < len(requests.keys()):
            time.sleep(5)
        self.logging.info(f"Missing the requests: {invocations_to_process - invocations_processed}")

        # TODO: query performance counters for mem

    def _enforce_cold_start(self, function: Function, code_package: Benchmark):

        self.update_envs(function, code_package, {"ForceColdStart": str(self.cold_start_counter)})

        # FIXME: is this sufficient to enforce cold starts?
        # self.update_function(function, code_package, False, "")

    def enforce_cold_start(self, functions: List[Function], code_package: Benchmark):
        self.cold_start_counter += 1
        for func in functions:
            self._enforce_cold_start(func, code_package)
        import time

        time.sleep(20)

    """
        The only implemented trigger at the moment is HTTPTrigger.
        It is automatically created for each function.
    """

    def create_trigger(self, function: Function, trigger_type: Trigger.TriggerType) -> Trigger:
        raise NotImplementedError()


#
#    def create_azure_function(self, fname, config):
#
#        # create function name
#        region = self.config["config"]["region"]
#        # only hyphens are allowed
#        # and name needs to be globally unique
#        func_name = fname.replace(".", "-").replace("_", "-")
#
#        # create function app
#        self.cli_instance.execute(
#            (
#                "az functionapp create --resource-group {} "
#                "--os-type Linux --consumption-plan-location {} "
#                "--runtime {} --runtime-version {} --name {} "
#                "--storage-account {}"
#            ).format(
#                self.resource_group_name,
#                region,
#                self.AZURE_RUNTIMES[self.language],
#                self.config["config"]["runtime"][self.language],
#                func_name,
#                self.storage_account_name,
#            )
#        )
#        logging.info("Created function app {}".format(func_name))
#        return func_name
#
#    init = False
#
#    def create_function_copies(
#        self,
#        function_names: List[str],
#        code_package: Benchmark,
#        experiment_config: dict,
#    ):
#
#        if not self.init:
#            code_location = code_package.code_location
#            # package = self.package_code(code_location, code_package.benchmark)
#            # code_size = code_package.code_size
#            # Restart Docker instance to make sure code package is mounted
#            self.start(code_location, restart=True)
#            self.storage_account()
#            self.resource_group()
#            self.init = True
#
#        # names = []
#        # for fname in function_names:
#        #    names.append(self.create_azure_function(fname, experiment_config))
#        names = function_names
#
#        # time.sleep(30)
#        urls = []
#        for fname in function_names:
#            url = self.publish_function(fname, repeat_on_failure=True)
#            urls.append(url)
#            logging.info("Published function app {} with URL {}".format(fname, url))
#
#        return names, urls<|MERGE_RESOLUTION|>--- conflicted
+++ resolved
@@ -21,15 +21,9 @@
 from sebs.cache import Cache
 from sebs.config import SeBSConfig
 from sebs.utils import LoggingHandlers, execute
-<<<<<<< HEAD
 from sebs.faas.function import Function, FunctionConfig, ExecutionResult
 from sebs.faas.system import System
-=======
 from sebs.faas.config import Resources
-from ..faas.function import Function, FunctionConfig, ExecutionResult
-from ..faas.storage import PersistentStorage
-from ..faas.system import System
->>>>>>> 620f681a
 
 
 class Azure(System):
