--- conflicted
+++ resolved
@@ -304,10 +304,6 @@
         super().update_cache(cache_client)
         cache_client.update_config(val=self.serialize(), keys=["azure", "resources"])
 
-<<<<<<< HEAD
-    # FIXME: python3.7+ future annotations
-=======
->>>>>>> a2eb9367
     @staticmethod
     def initialize(res: Resources, dct: dict):
 
