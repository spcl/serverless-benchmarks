--- conflicted
+++ resolved
@@ -66,11 +66,7 @@
         )
 
 
-<<<<<<< HEAD
-class Loop(State):
-=======
 class Repeat(State):
->>>>>>> c92ceabe
     def __init__(self, name: str, func_name: str, count: int, next: Optional[str]):
         self.name = name
         self.func_name = func_name
@@ -79,22 +75,10 @@
 
     @classmethod
     def deserialize(cls, name: str, payload: dict) -> "Task":
-<<<<<<< HEAD
-        return cls(
-            name=name,
-            func_name=payload["func_name"],
-            count=payload["count"],
-            next=payload.get("next"),
-        )
-
-
-_STATE_TYPES: Dict[str, Type[State]] = {"task": Task, "switch": Switch, "map": Map, "loop": Loop}
-=======
         return cls(name=name, func_name=payload["func_name"], count=payload["count"], next=payload.get("next"))
 
 
 _STATE_TYPES: Dict[str, Type[State]] = {"task": Task, "switch": Switch, "map": Map, "repeat": Repeat}
->>>>>>> c92ceabe
 
 
 class Generator(ABC):
@@ -125,11 +109,7 @@
         return self._export_func(definition)
 
     def postprocess(self, payloads: List[dict]) -> dict:
-<<<<<<< HEAD
         return payloads
-=======
-        pass
->>>>>>> c92ceabe
 
     def encode_state(self, state: State) -> Union[dict, List[dict]]:
         if isinstance(state, Task):
@@ -138,13 +118,8 @@
             return self.encode_switch(state)
         elif isinstance(state, Map):
             return self.encode_map(state)
-<<<<<<< HEAD
-        elif isinstance(state, Loop):
-            return self.encode_loop(state)
-=======
         elif isinstance(state, Repeat):
             return self.encode_repeat(state)
->>>>>>> c92ceabe
         else:
             raise ValueError(f"Unknown state of type {type(state)}.")
 
@@ -160,8 +135,7 @@
     def encode_map(self, state: Map) -> Union[dict, List[dict]]:
         pass
 
-<<<<<<< HEAD
-    def encode_loop(self, state: Loop) -> Union[dict, List[dict]]:
+    def encode_repeat(self, state: Repeat) -> Union[dict, List[dict]]:
         tasks = []
         for i in range(state.count):
             name = state.name if i == 0 else f"{state.name}_{i}"
@@ -170,14 +144,5 @@
 
             res = self.encode_task(task)
             tasks += res if isinstance(res, list) else [res]
-=======
-    def encode_repeat(self, state: Repeat) -> Union[dict, List[dict]]:
-        tasks = []
-        for i in range(state.count):
-            name = state.name if i == 0 else f"{state.name}_{i}"
-            next = state.next if i == state.count-1 else f"{state.name}_{i+1}"
-            task = Task(name, state.func_name, next)
-            tasks.append(self.encode_task(task))
->>>>>>> c92ceabe
 
         return tasks