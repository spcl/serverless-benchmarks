--- conflicted
+++ resolved
@@ -9,12 +9,8 @@
 from sebs.benchmark import Benchmark
 from sebs.cache import Cache
 from sebs.config import SeBSConfig
-<<<<<<< HEAD
+from sebs.faas.config import Resources
 from sebs.faas.function import CloudBenchmark, Function, Trigger, ExecutionResult, Workflow
-=======
-from sebs.faas.config import Resources
-from sebs.faas.function import Function, Trigger, ExecutionResult
->>>>>>> 6d7b4560
 from sebs.faas.storage import PersistentStorage
 from sebs.utils import LoggingBase
 from .config import Config
@@ -71,12 +67,11 @@
     def function_type() -> "Type[Function]":
         pass
 
-<<<<<<< HEAD
     @staticmethod
     @abstractmethod
     def workflow_type() -> "Type[Workflow]":
         pass
-=======
+
     def find_deployments(self) -> List[str]:
 
         """
@@ -130,7 +125,6 @@
         self.logging.info(f"Generating unique resource name {res_id}")
         # ensure that the bucket is created - this allocates the new resource
         self.get_storage().get_bucket(Resources.StorageBucketType.BENCHMARKS)
->>>>>>> 6d7b4560
 
     """
         Initialize the system. After the call the local or remote
