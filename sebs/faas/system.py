from abc import ABC
from abc import abstractmethod
from random import randrange
from typing import Dict, List, Optional, Tuple, Type
import uuid

import docker

from sebs.benchmark import Benchmark
from sebs.cache import Cache
from sebs.config import SeBSConfig
from sebs.faas.resources import SystemResources
from sebs.faas.config import Resources
from sebs.faas.function import CloudBenchmark, Function, Trigger, ExecutionResult, Workflow
from sebs.utils import LoggingBase
from .config import Config

"""
    This class provides basic abstractions for the FaaS system.
    It provides the interface for initialization of the system and storage
    services, creation and update of serverless functions and querying
    logging and measurements services to obtain error messages and performance
    measurements.
"""


class System(ABC, LoggingBase):
    def __init__(
        self,
        system_config: SeBSConfig,
        cache_client: Cache,
        docker_client: docker.client,
        system_resources: SystemResources,
    ):
        super().__init__()
        self._system_config = system_config
        self._docker_client = docker_client
        self._cache_client = cache_client
        self._cold_start_counter = randrange(100)

        self._system_resources = system_resources

    @property
    def system_config(self) -> SeBSConfig:
        return self._system_config

    @property
    def docker_client(self) -> docker.client:
        return self._docker_client

    @property
    def cache_client(self) -> Cache:
        return self._cache_client

    @property
    def cold_start_counter(self) -> int:
        return self._cold_start_counter

    @cold_start_counter.setter
    def cold_start_counter(self, val: int):
        self._cold_start_counter = val

    @property
    @abstractmethod
    def config(self) -> Config:
        pass

    @property
    def system_resources(self) -> SystemResources:
        return self._system_resources

    @staticmethod
    @abstractmethod
    def function_type() -> "Type[Function]":
        pass

    @staticmethod
    @abstractmethod
    def workflow_type() -> "Type[Workflow]":
        pass

    def find_deployments(self) -> List[str]:

        """
        Default implementation that uses storage buckets.
        data storage accounts.
        This can be overriden, e.g., in Azure that looks for unique
        """

        return self.system_resources.get_storage().find_deployments()

    def initialize_resources(self, select_prefix: Optional[str]):

        # User provided resources or found in cache
        if self.config.resources.has_resources_id:
            self.logging.info(
                f"Using existing resource name: {self.config.resources.resources_id}."
            )
            return

        # Now search for existing resources
        deployments = self.find_deployments()

        # If a prefix is specified, we find the first matching resource ID
        if select_prefix is not None:

            for dep in deployments:
                if select_prefix in dep:
                    self.logging.info(
                        f"Using existing deployment {dep} that matches prefix {select_prefix}!"
                    )
                    self.config.resources.resources_id = dep
                    return

        # We warn users that we create a new resource ID
        # They can use them with a new config
        if len(deployments) > 0:
            self.logging.warning(
                f"We found {len(deployments)} existing deployments! "
                "If you want to use any of them, please abort, and "
                "provide the resource id in your input config."
            )
            self.logging.warning("Deployment resource IDs in the cloud: " f"{deployments}")

        # create
        res_id = ""
        if select_prefix is not None:
            res_id = f"{select_prefix}-{str(uuid.uuid1())[0:8]}"
        else:
            res_id = str(uuid.uuid1())[0:8]
        self.config.resources.resources_id = res_id
        self.logging.info(f"Generating unique resource name {res_id}")
        # ensure that the bucket is created - this allocates the new resource
        self.system_resources.get_storage().get_bucket(Resources.StorageBucketType.BENCHMARKS)

    """
        Initialize the system. After the call the local or remote
        FaaS system should be ready to allocate functions, manage
        storage resources and invoke functions.

        :param config: systems-specific parameters
    """

    def initialize(self, config: Dict[str, str] = {}, resource_prefix: Optional[str] = None):
        pass

    """
        Apply the system-specific code packaging routine to build benchmark.
        The benchmark creates a code directory with the following structure:
        - [benchmark sources]
        - [benchmark resources]
        - [dependence specification], e.g. requirements.txt or package.json
        - [handlers implementation for the language and deployment]

        This step allows us to change the structure above to fit different
        deployment requirements, Example: a zip file for AWS or a specific

        Args:
            directory: Path to the code directory
            language_name: Programming language name
            language_version: Programming language version
            architecture: Target architecture (e.g., 'x64', 'arm64')
            benchmark: Benchmark name
            is_cached: Whether the code is cached
            container_deployment: Whether to package for container deployment

        Returns:
            Tuple containing:
            - Path to packaged code
            - Size of the package
            - Container URI
    """

    @abstractmethod
    def package_code(
<<<<<<< HEAD
        self, code_package: Benchmark, directory: str, is_workflow: bool, is_cached: bool
    ) -> Tuple[str, int]:
=======
        self,
        directory: str,
        language_name: str,
        language_version: str,
        architecture: str,
        benchmark: str,
        is_cached: bool,
        container_deployment: bool,
    ) -> Tuple[str, int, str]:
>>>>>>> 2d688343
        pass

    @abstractmethod
    def create_function(
        self,
        code_package: Benchmark,
        func_name: str,
        container_deployment: bool,
        container_uri: str,
    ) -> Function:

        """
        Create a new function in the FaaS platform.
        The implementation is responsible for creating all necessary
        cloud resources.

        Args:
            code_package: Benchmark containing the function code
            func_name: Name of the function
            container_deployment: Whether to deploy as a container
            container_uri: URI of the container image

        Returns:
            Function: Created function instance

        Raises:
            NotImplementedError: If container deployment is requested but not supported
        """
        pass

    @abstractmethod
    def create_workflow(self, code_package: Benchmark, workflow_name: str) -> Workflow:
        pass

    @abstractmethod
    def cached_benchmark(self, function: CloudBenchmark):
        pass

    @abstractmethod
    def update_function(
        self,
        function: Function,
        code_package: Benchmark,
        container_deployment: bool,
        container_uri: str,
    ):
        """
        Update an existing function in the FaaS platform.

        Args:
            function: Existing function instance to update
            code_package: New benchmark containing the function code
            container_deployment: Whether to deploy as a container
            container_uri: URI of the container image

        Raises:
            NotImplementedError: If container deployment is requested but not supported
        """
        pass

    """
        a)  if a cached function with given name is present and code has not changed,
            then just return function name
        b)  if a cached function is present and the cloud code has a different
            code version, then upload new code
        c)  if no cached function is present, then create code package and
            either create new function or update an existing but uncached one

        Benchmark rebuild is requested but will be skipped if source code is
        not changed and user didn't request update.

    """

    def get_function(self, code_package: Benchmark, func_name: Optional[str] = None) -> Function:

        if code_package.language_version not in self.system_config.supported_language_versions(
            self.name(), code_package.language_name, code_package.architecture
        ):
            raise Exception(
                "Unsupported {language} version {version} in {system}!".format(
                    language=code_package.language_name,
                    version=code_package.language_version,
                    system=self.name(),
                )
            )

        if not func_name:
            func_name = self.default_function_name(code_package)
<<<<<<< HEAD
        rebuilt, _ = code_package.build(self.package_code, False)
=======
        rebuilt, _, container_deployment, container_uri = code_package.build(self.package_code)
>>>>>>> 2d688343

        """
            There's no function with that name?
            a) yes -> create new function. Implementation might check if a function
            with that name already exists in the cloud and update its code.
            b) no -> retrieve function from the cache. Function code in cloud will
            be updated if the local version is different.
        """
        functions = code_package.functions

        is_function_cached = not (not functions or func_name not in functions)
        if is_function_cached:
            # retrieve function
            cached_function = functions[func_name]
            code_location = code_package.code_location

            try:
                function = self.function_type().deserialize(cached_function)
            except RuntimeError as e:

                self.logging.error(
                    f"Cached function {cached_function['name']} is no longer available."
                )
                self.logging.error(e)
                is_function_cached = False

        if not is_function_cached:
            msg = (
                "function name not provided."
                if not func_name
                else "function {} not found in cache.".format(func_name)
            )
            self.logging.info("Creating new function! Reason: " + msg)
<<<<<<< HEAD
            function = self.create_function(code_package, func_name)
            self.cache_client.add_benchmark(
=======
            function = self.create_function(
                code_package, func_name, container_deployment, container_uri
            )
            self.cache_client.add_function(
>>>>>>> 2d688343
                deployment_name=self.name(),
                language_name=code_package.language_name,
                code_package=code_package,
                benchmark=function,
            )
            code_package.query_cache()
            return function
        else:
<<<<<<< HEAD
            # retrieve function
            cached_function = functions[func_name]
            code_location = code_package.code_location
            function = self.function_type().deserialize(cached_function)
            self.cached_benchmark(function)
=======

            assert function is not None
            self.cached_function(function)
>>>>>>> 2d688343
            self.logging.info(
                "Using cached function {fname} in {loc}".format(fname=func_name, loc=code_location)
            )
            # is the function up-to-date?
            if function.code_package_hash != code_package.hash or rebuilt:
                if function.code_package_hash != code_package.hash:
                    self.logging.info(
                        f"Cached function {func_name} with hash "
                        f"{function.code_package_hash} is not up to date with "
                        f"current build {code_package.hash} in "
                        f"{code_location}, updating cloud version!"
                    )
                if rebuilt:
                    self.logging.info(
                        f"Enforcing rebuild and update of of cached function "
                        f"{func_name} with hash {function.code_package_hash}."
                    )
                self.update_function(function, code_package, container_deployment, container_uri)
                function.code_package_hash = code_package.hash
                function.updated_code = True
                self.cache_client.add_benchmark(
                    deployment_name=self.name(),
                    language_name=code_package.language_name,
                    code_package=code_package,
                    benchmark=function,
                )
                code_package.query_cache()
            # code up to date, but configuration needs to be updated
            # FIXME: detect change in function config
            elif self.is_configuration_changed(function, code_package):
                self.update_function_configuration(function, code_package)
                self.cache_client.update_benchmark(function)
                code_package.query_cache()
            else:
                self.logging.info(f"Cached function {func_name} is up to date.")
            return function

    @abstractmethod
    def update_function_configuration(self, cached_function: Function, benchmark: Benchmark):
        pass

    def update_workflow(self, workflow: Workflow, code_package: Benchmark):
        pass

    def get_workflow(self, code_package: Benchmark, workflow_name: Optional[str] = None):
        if code_package.language_version not in self.system_config.supported_language_versions(
            self.name(), code_package.language_name
        ):
            raise Exception(
                "Unsupported {language} version {version} in {system}!".format(
                    language=code_package.language_name,
                    version=code_package.language_version,
                    system=self.name(),
                )
            )

        if not workflow_name:
            workflow_name = self.default_function_name(code_package)
        rebuilt, _ = code_package.build(self.package_code, True)

        """
            There's no function with that name?
            a) yes -> create new function. Implementation might check if a function
            with that name already exists in the cloud and update its code.
            b) no -> retrieve function from the cache. Function code in cloud will
            be updated if the local version is different.
        """
        benchmarks = code_package.functions
        if not benchmarks or workflow_name not in benchmarks:
            msg = (
                "workflow name not provided."
                if not workflow_name
                else "workflow {} not found in cache.".format(workflow_name)
            )
            self.logging.info("Creating new workflow! Reason: " + msg)
            workflow = self.create_workflow(code_package, workflow_name)
            self.cache_client.add_benchmark(
                deployment_name=self.name(),
                language_name=code_package.language_name,
                code_package=code_package,
                benchmark=workflow,
            )
            code_package.query_cache()
            return workflow
        else:
            # retrieve function
            cached_workflow = benchmarks[workflow_name]
            code_location = code_package.code_location
            workflow = self.workflow_type().deserialize(cached_workflow)
            self.cached_benchmark(workflow)
            self.logging.info(
                "Using cached workflow {workflow_name} in {loc}".format(
                    workflow_name=workflow_name, loc=code_location
                )
            )
            # is the function up-to-date?
            if workflow.code_package_hash != code_package.hash or rebuilt:
                self.logging.info(
                    f"Cached workflow {workflow_name} with hash "
                    f"{workflow.code_package_hash} is not up to date with "
                    f"current build {code_package.hash} in "
                    f"{code_location}, updating cloud version!"
                )
                self.update_workflow(workflow, code_package)
                workflow.code_package_hash = code_package.hash
                workflow.updated_code = True
                self.cache_client.add_benchmark(
                    deployment_name=self.name(),
                    language_name=code_package.language_name,
                    code_package=code_package,
                    benchmark=workflow,
                )
                code_package.query_cache()
            return workflow

    """
        This function checks for common function parameters to verify if their value is
        still up to date.
    """

    def is_configuration_changed(self, cached_function: Function, benchmark: Benchmark) -> bool:

        changed = False
        for attr in ["timeout", "memory"]:
            new_val = getattr(benchmark.benchmark_config, attr)
            old_val = getattr(cached_function.config, attr)
            if new_val != old_val:
                self.logging.info(
                    f"Updating function configuration due to changed attribute {attr}: "
                    f"cached function has value {old_val} whereas {new_val} has been requested."
                )
                changed = True
                setattr(cached_function.config, attr, new_val)

        for lang_attr in [["language"] * 2, ["language_version", "version"]]:
            new_val = getattr(benchmark, lang_attr[0])
            old_val = getattr(cached_function.config.runtime, lang_attr[1])
            if new_val != old_val:
                # FIXME: should this even happen? we should never pick the function with
                # different runtime - that should be encoded in the name
                self.logging.info(
                    f"Updating function configuration due to changed runtime attribute {attr}: "
                    f"cached function has value {old_val} whereas {new_val} has been requested."
                )
                changed = True
                setattr(cached_function.config.runtime, lang_attr[1], new_val)

        return changed

    @abstractmethod
    def default_function_name(
        self, code_package: Benchmark, resources: Optional[Resources] = None
    ) -> str:
        pass

    @abstractmethod
    def enforce_cold_start(self, functions: List[Function], code_package: Benchmark):
        pass

    @abstractmethod
    def download_metrics(
        self,
        function_name: str,
        start_time: int,
        end_time: int,
        requests: Dict[str, ExecutionResult],
        metrics: dict,
    ):
        pass

    def create_trigger(self, obj, trigger_type: Trigger.TriggerType) -> Trigger:
        if isinstance(obj, Function):
            return self.create_function_trigger(obj, trigger_type)
        elif isinstance(obj, Workflow):
            return self.create_workflow_trigger(obj, trigger_type)
        else:
            raise TypeError("Cannot create trigger for {obj}")

    @abstractmethod
    def create_function_trigger(
        self, function: Function, trigger_type: Trigger.TriggerType
    ) -> Trigger:
        pass

    @abstractmethod
    def create_workflow_trigger(
        self, workflow: Workflow, trigger_type: Trigger.TriggerType
    ) -> Trigger:
        pass

    def disable_rich_output(self):
        pass

    # @abstractmethod
    # def get_invocation_error(self, function_name: str,
    #   start_time: int, end_time: int):
    #    pass

    """
        Shutdown local FaaS instances, connections and clients.
    """

    @abstractmethod
    def shutdown(self) -> None:
        try:
            self.cache_client.lock()
            self.config.update_cache(self.cache_client)
        finally:
            self.cache_client.unlock()

    @staticmethod
    @abstractmethod
    def name() -> str:
        pass<|MERGE_RESOLUTION|>--- conflicted
+++ resolved
@@ -173,20 +173,8 @@
 
     @abstractmethod
     def package_code(
-<<<<<<< HEAD
         self, code_package: Benchmark, directory: str, is_workflow: bool, is_cached: bool
-    ) -> Tuple[str, int]:
-=======
-        self,
-        directory: str,
-        language_name: str,
-        language_version: str,
-        architecture: str,
-        benchmark: str,
-        is_cached: bool,
-        container_deployment: bool,
     ) -> Tuple[str, int, str]:
->>>>>>> 2d688343
         pass
 
     @abstractmethod
@@ -275,11 +263,8 @@
 
         if not func_name:
             func_name = self.default_function_name(code_package)
-<<<<<<< HEAD
-        rebuilt, _ = code_package.build(self.package_code, False)
-=======
-        rebuilt, _, container_deployment, container_uri = code_package.build(self.package_code)
->>>>>>> 2d688343
+
+        rebuilt, _, container_deployment, container_uri = code_package.build(self.package_code, False)
 
         """
             There's no function with that name?
@@ -313,15 +298,10 @@
                 else "function {} not found in cache.".format(func_name)
             )
             self.logging.info("Creating new function! Reason: " + msg)
-<<<<<<< HEAD
-            function = self.create_function(code_package, func_name)
-            self.cache_client.add_benchmark(
-=======
             function = self.create_function(
                 code_package, func_name, container_deployment, container_uri
             )
-            self.cache_client.add_function(
->>>>>>> 2d688343
+            self.cache_client.add_benchmark(
                 deployment_name=self.name(),
                 language_name=code_package.language_name,
                 code_package=code_package,
@@ -330,17 +310,13 @@
             code_package.query_cache()
             return function
         else:
-<<<<<<< HEAD
             # retrieve function
             cached_function = functions[func_name]
             code_location = code_package.code_location
             function = self.function_type().deserialize(cached_function)
+            assert function is not None
             self.cached_benchmark(function)
-=======
-
-            assert function is not None
-            self.cached_function(function)
->>>>>>> 2d688343
+
             self.logging.info(
                 "Using cached function {fname} in {loc}".format(fname=func_name, loc=code_location)
             )
