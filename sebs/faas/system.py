--- conflicted
+++ resolved
@@ -11,12 +11,7 @@
 from sebs.config import SeBSConfig
 from sebs.faas.resources import SystemResources
 from sebs.faas.config import Resources
-<<<<<<< HEAD
 from sebs.faas.function import CloudBenchmark, Function, Trigger, ExecutionResult, Workflow
-from sebs.faas.storage import PersistentStorage
-=======
-from sebs.faas.function import Function, Trigger, ExecutionResult
->>>>>>> 9916028e
 from sebs.utils import LoggingBase
 from .config import Config
 
