from typing import Optional, Dict, Type

import docker

<<<<<<< HEAD
from sebs.aws.aws import AWS, AWSConfig
from sebs.fission.fission import Fission
from sebs.fission.config import FissionConfig
=======
import sebs.storage
from sebs import types
from sebs.local import Local
>>>>>>> 6b3235bd
from sebs.cache import Cache
from sebs.config import SeBSConfig
from sebs.benchmark import Benchmark
from sebs.faas.system import System as FaaSSystem
from sebs.faas.storage import PersistentStorage
from sebs.faas.config import Config
from sebs.utils import has_platform, LoggingHandlers, LoggingBase

from sebs.experiments.config import Config as ExperimentConfig
from sebs.experiments import Experiment


class SeBS(LoggingBase):
    @property
    def cache_client(self) -> Cache:
        return self._cache_client

    @property
    def docker_client(self) -> docker.client:
        return self._docker_client

    @property
    def output_dir(self) -> str:
        return self._output_dir

    @property
    def verbose(self) -> bool:
        return self._verbose

    @property
    def logging_filename(self) -> Optional[str]:
        return self._logging_filename

    @property
    def config(self) -> SeBSConfig:
        return self._config

    def generate_logging_handlers(self, logging_filename: Optional[str] = None) -> LoggingHandlers:
        filename = logging_filename if logging_filename else self.logging_filename
        if filename in self._handlers:
            return self._handlers[filename]
        else:
            handlers = LoggingHandlers(verbose=self.verbose, filename=filename)
            self._handlers[filename] = handlers
            return handlers

    def __init__(
        self,
        cache_dir: str,
        output_dir: str,
        verbose: bool = False,
        logging_filename: Optional[str] = None,
    ):
        super().__init__()
        self._cache_client = Cache(cache_dir)
        self._docker_client = docker.from_env()
        self._config = SeBSConfig()
        self._output_dir = output_dir
        self._verbose = verbose
        self._logging_filename = logging_filename
        self._handlers: Dict[Optional[str], LoggingHandlers] = {}
        self.logging_handlers = self.generate_logging_handlers()

    def ignore_cache(self):
        """
        The cache will only store code packages,
        and won't update new functions and storage.
        """
        self._cache_client.ignore_storage = True
        self._cache_client.ignore_functions = True

<<<<<<< HEAD
        implementations = {"aws": AWS, "fission": Fission}
        configs = {"aws": AWSConfig.initialize, "fission": FissionConfig.initialize}
=======
    def get_deployment(
        self,
        config: dict,
        logging_filename: Optional[str] = None,
        deployment_config: Optional[Config] = None,
    ) -> FaaSSystem:
>>>>>>> 6b3235bd
        name = config["name"]
        implementations: Dict[str, Type[FaaSSystem]] = {"local": Local}

        if has_platform("aws"):
            from sebs.aws import AWS

            implementations["aws"] = AWS
        if has_platform("azure"):
            from sebs.azure.azure import Azure

            implementations["azure"] = Azure
        if has_platform("gcp"):
            from sebs.gcp import GCP

            implementations["gcp"] = GCP
        if has_platform("openwhisk"):
            from sebs.openwhisk import OpenWhisk

            implementations["openwhisk"] = OpenWhisk

        if name not in implementations:
            raise RuntimeError("Deployment {name} not supported!".format(name=name))

        # FIXME: future annotations, requires Python 3.7+
        handlers = self.generate_logging_handlers(logging_filename)
        if not deployment_config:
            deployment_config = Config.deserialize(config, self.cache_client, handlers)
        deployment_client = implementations[name](
            self._config,
            deployment_config,  # type: ignore
            self.cache_client,
            self.docker_client,
            handlers,
        )
        return deployment_client

    def get_deployment_config(
        self,
        config: dict,
        logging_filename: Optional[str] = None,
    ) -> Config:
        handlers = self.generate_logging_handlers(logging_filename)
        return Config.deserialize(config, self.cache_client, handlers)

    def get_experiment_config(self, config: dict) -> ExperimentConfig:
        return ExperimentConfig.deserialize(config)

    def get_experiment(
        self, experiment_type: str, config: dict, logging_filename: Optional[str] = None
    ) -> Experiment:
        from sebs.experiments import (
            Experiment,
            PerfCost,
            NetworkPingPong,
            InvocationOverhead,
            EvictionModel,
        )

        implementations: Dict[str, Type[Experiment]] = {
            "perf-cost": PerfCost,
            "network-ping-pong": NetworkPingPong,
            "invocation-overhead": InvocationOverhead,
            "eviction-model": EvictionModel,
        }
        if experiment_type not in implementations:
            raise RuntimeError(f"Experiment {experiment_type} not supported!")
        experiment = implementations[experiment_type](self.get_experiment_config(config))
        experiment.logging_handlers = self.generate_logging_handlers(
            logging_filename=logging_filename
        )
        return experiment

    def get_benchmark(
        self,
        name: str,
        deployment: FaaSSystem,
        config: ExperimentConfig,
        logging_filename: Optional[str] = None,
    ) -> Benchmark:
        benchmark = Benchmark(
            name,
            deployment.name(),
            config,
            self._config,
            self._output_dir,
            self.cache_client,
            self.docker_client,
        )
        benchmark.logging_handlers = self.generate_logging_handlers(
            logging_filename=logging_filename
        )
        return benchmark

    @staticmethod
    def get_storage_implementation(storage_type: types.Storage) -> Type[PersistentStorage]:
        _storage_implementations = {types.Storage.MINIO: sebs.storage.minio.Minio}
        impl = _storage_implementations.get(storage_type)
        assert impl
        return impl

    @staticmethod
    def get_storage_config_implementation(storage_type: types.Storage):
        _storage_implementations = {types.Storage.MINIO: sebs.storage.config.MinioConfig}
        impl = _storage_implementations.get(storage_type)
        assert impl
        return impl

    def shutdown(self):
        self.cache_client.shutdown()

    def __enter__(self):
        return self

    def __exit__(self):
        self.shutdown()<|MERGE_RESOLUTION|>--- conflicted
+++ resolved
@@ -2,15 +2,9 @@
 
 import docker
 
-<<<<<<< HEAD
-from sebs.aws.aws import AWS, AWSConfig
-from sebs.fission.fission import Fission
-from sebs.fission.config import FissionConfig
-=======
 import sebs.storage
 from sebs import types
 from sebs.local import Local
->>>>>>> 6b3235bd
 from sebs.cache import Cache
 from sebs.config import SeBSConfig
 from sebs.benchmark import Benchmark
@@ -82,17 +76,12 @@
         self._cache_client.ignore_storage = True
         self._cache_client.ignore_functions = True
 
-<<<<<<< HEAD
-        implementations = {"aws": AWS, "fission": Fission}
-        configs = {"aws": AWSConfig.initialize, "fission": FissionConfig.initialize}
-=======
     def get_deployment(
         self,
         config: dict,
         logging_filename: Optional[str] = None,
         deployment_config: Optional[Config] = None,
     ) -> FaaSSystem:
->>>>>>> 6b3235bd
         name = config["name"]
         implementations: Dict[str, Type[FaaSSystem]] = {"local": Local}
 
@@ -112,6 +101,10 @@
             from sebs.openwhisk import OpenWhisk
 
             implementations["openwhisk"] = OpenWhisk
+        if has_platform("fission"):
+            from sebs.fission.fission import Fission
+
+            implementations["fission"] = Fission
 
         if name not in implementations:
             raise RuntimeError("Deployment {name} not supported!".format(name=name))
