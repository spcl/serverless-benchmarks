from typing import Optional, Dict, Type

import docker

from sebs.local import Local
from sebs.cache import Cache
from sebs.config import SeBSConfig
from sebs.benchmark import Benchmark
from sebs.faas.system import System as FaaSSystem
from sebs.faas.config import Config
from sebs.utils import has_platform, LoggingHandlers, LoggingBase

from sebs.experiments.config import Config as ExperimentConfig
from sebs.openwhisk import OpenWhisk
from sebs.experiments import Experiment


class SeBS(LoggingBase):
    @property
    def cache_client(self) -> Cache:
        return self._cache_client

    @property
    def docker_client(self) -> docker.client:
        return self._docker_client

    @property
    def output_dir(self) -> str:
        return self._output_dir

    @property
    def verbose(self) -> bool:
        return self._verbose

    @property
    def logging_filename(self) -> Optional[str]:
        return self._logging_filename

    def generate_logging_handlers(self, logging_filename: Optional[str] = None) -> LoggingHandlers:
        filename = logging_filename if logging_filename else self.logging_filename
        if filename in self._handlers:
            return self._handlers[filename]
        else:
            handlers = LoggingHandlers(verbose=self.verbose, filename=filename)
            self._handlers[filename] = handlers
            return handlers

    def __init__(
        self,
        cache_dir: str,
        output_dir: str,
        verbose: bool = False,
        logging_filename: Optional[str] = None,
    ):
        super().__init__()
        self._cache_client = Cache(cache_dir)
        self._docker_client = docker.from_env()
        self._config = SeBSConfig()
        self._output_dir = output_dir
        self._verbose = verbose
        self._logging_filename = logging_filename
        self._handlers: Dict[Optional[str], LoggingHandlers] = {}
        self.logging_handlers = self.generate_logging_handlers()

    def ignore_cache(self):
        """
        The cache will only store code packages,
        and won't update new functions and storage.
        """
        self._cache_client.ignore_storage = True
        self._cache_client.ignore_functions = True

    def get_deployment(
        self,
        config: dict,
        logging_filename: Optional[str] = None,
        deployment_config: Optional[Config] = None,
    ) -> FaaSSystem:
        name = config["name"]
<<<<<<< HEAD
        implementations = {
            "aws": AWS,
            "azure": Azure,
            "gcp": GCP,
            "local": Local,
            "openwhisk": OpenWhisk,
        }
=======

        implementations: Dict[str, Type[FaaSSystem]] = {"local": Local}
        if has_platform("aws"):
            from sebs.aws import AWS

            implementations["aws"] = AWS
        if has_platform("azure"):
            from sebs.azure.azure import Azure

            implementations["azure"] = Azure
        if has_platform("gcp"):
            from sebs.gcp import GCP

            implementations["gcp"] = GCP

>>>>>>> 9dcbcc94
        if name not in implementations:
            raise RuntimeError("Deployment {name} not supported!".format(name=name))

        # FIXME: future annotations, requires Python 3.7+
        handlers = self.generate_logging_handlers(logging_filename)
        if not deployment_config:
            deployment_config = Config.deserialize(config, self.cache_client, handlers)
        deployment_client = implementations[name](
            self._config,
            deployment_config,  # type: ignore
            self.cache_client,
            self.docker_client,
            handlers,
        )
        return deployment_client

    def get_deployment_config(
        self,
        config: dict,
        logging_filename: Optional[str] = None,
    ) -> Config:
        handlers = self.generate_logging_handlers(logging_filename)
        return Config.deserialize(config, self.cache_client, handlers)

    def get_experiment_config(self, config: dict) -> ExperimentConfig:
        return ExperimentConfig.deserialize(config)

    def get_experiment(
        self, experiment_type: str, config: dict, logging_filename: Optional[str] = None
    ) -> Experiment:
        from sebs.experiments import (
            Experiment,
            PerfCost,
            NetworkPingPong,
            InvocationOverhead,
            EvictionModel,
        )

        implementations: Dict[str, Type[Experiment]] = {
            "perf-cost": PerfCost,
            "network-ping-pong": NetworkPingPong,
            "invocation-overhead": InvocationOverhead,
            "eviction-model": EvictionModel,
        }
        if experiment_type not in implementations:
            raise RuntimeError(f"Experiment {experiment_type} not supported!")
        experiment = implementations[experiment_type](self.get_experiment_config(config))
        experiment.logging_handlers = self.generate_logging_handlers(
            logging_filename=logging_filename
        )
        return experiment

    def get_benchmark(
        self,
        name: str,
        deployment: FaaSSystem,
        config: ExperimentConfig,
        logging_filename: Optional[str] = None,
    ) -> Benchmark:
        benchmark = Benchmark(
            name,
            deployment.name(),
            config,
            self._config,
            self._output_dir,
            self.cache_client,
            self.docker_client,
        )
        benchmark.logging_handlers = self.generate_logging_handlers(
            logging_filename=logging_filename
        )
        return benchmark

    def shutdown(self):
        self.cache_client.shutdown()

    def __enter__(self):
        return self

    def __exit__(self):
        self.shutdown()<|MERGE_RESOLUTION|>--- conflicted
+++ resolved
@@ -11,7 +11,6 @@
 from sebs.utils import has_platform, LoggingHandlers, LoggingBase
 
 from sebs.experiments.config import Config as ExperimentConfig
-from sebs.openwhisk import OpenWhisk
 from sebs.experiments import Experiment
 
 
@@ -77,17 +76,8 @@
         deployment_config: Optional[Config] = None,
     ) -> FaaSSystem:
         name = config["name"]
-<<<<<<< HEAD
-        implementations = {
-            "aws": AWS,
-            "azure": Azure,
-            "gcp": GCP,
-            "local": Local,
-            "openwhisk": OpenWhisk,
-        }
-=======
+        implementations: Dict[str, Type[FaaSSystem]] = {"local": Local}
 
-        implementations: Dict[str, Type[FaaSSystem]] = {"local": Local}
         if has_platform("aws"):
             from sebs.aws import AWS
 
@@ -100,8 +90,11 @@
             from sebs.gcp import GCP
 
             implementations["gcp"] = GCP
+        if has_platform("openwhisk"):
+            from sebs.openwhisk import OpenWhisk
 
->>>>>>> 9dcbcc94
+            implementations["openwhisk"] = OpenWhisk
+
         if name not in implementations:
             raise RuntimeError("Deployment {name} not supported!".format(name=name))
 
