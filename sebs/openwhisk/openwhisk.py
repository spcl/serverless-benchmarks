--- conflicted
+++ resolved
@@ -6,16 +6,9 @@
 
 from sebs.benchmark import Benchmark
 from sebs.cache import Cache
-<<<<<<< HEAD
-from sebs.faas import System, PersistentStorage
+from sebs.faas import System
 from sebs.faas.function import CloudBenchmark, Function, ExecutionResult, Trigger
-from sebs.faas.nosql import NoSQLStorage
-from sebs.openwhisk.storage import Minio
-=======
-from sebs.faas import System
-from sebs.faas.function import Function, ExecutionResult, Trigger
 from sebs.openwhisk.container import OpenWhiskContainer
->>>>>>> 2d688343
 from sebs.openwhisk.triggers import LibraryTrigger, HTTPTrigger
 from sebs.storage.resources import SelfHostedSystemResources
 from sebs.storage.minio import Minio
@@ -101,34 +94,13 @@
         return cmd
 
     def package_code(
-<<<<<<< HEAD
         self, code_package: Benchmark, directory: str, is_workflow: bool, is_cached: bool
-    ) -> Tuple[str, int]:
-
-        # Regardless of Docker image status, we need to create .zip file
-        # to allow registration of function with OpenWhisk
-        self.build_base_image(
-            directory,
-            code_package.language_name,
-            code_package.language_version,
-            code_package.benchmark,
-            is_cached,
-=======
-        self,
-        directory: str,
-        language_name: str,
-        language_version: str,
-        architecture: str,
-        benchmark: str,
-        is_cached: bool,
-        container_deployment: bool,
     ) -> Tuple[str, int, str]:
 
         # Regardless of Docker image status, we need to create .zip file
         # to allow registration of function with OpenWhisk
         _, image_uri = self.container_client.build_base_image(
-            directory, language_name, language_version, architecture, benchmark, is_cached
->>>>>>> 2d688343
+            directory, code_package.language_name, code_package.language_version, code_package.architecture, code_package.benchmark, is_cached
         )
 
         # We deploy Minio config in code package since this depends on local
