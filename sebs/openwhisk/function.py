from sebs.faas.function import Function, ExecutionResult
import json
import datetime
import requests
import logging


<<<<<<< HEAD
class OpenWhiskFunction(Function):
    def sync_invoke(self, payload: dict):
        url = "http://localhost:5051/benchmark"
        readyPayload = json.dumps(payload)
        headers = {"content-type": "application/json"}
        begin = datetime.datetime.now()
        logging.info(f"Function {self.name} invoking...")
        response = requests.request("POST", url, data=readyPayload, headers=headers)
        end = datetime.datetime.now()
        logging.info(
            f"Function {self.name} returned response with code: {response.status_code}"
        )
        openwhiskResult = ExecutionResult(begin, end)
        if response.status_code != 200:
            logging.error("Invocation of {} failed!".format(self.name))
            logging.error("Input: {}".format(readyPayload))

            openwhiskResult.stats.failure = True
            return openwhiskResult
        returnContent = json.loads(json.loads(response.content))
=======
class OpenwhiskFunction(Function):
    def __init__(self, name: str, namespace: str = "guest"):
        super().__init__(name)
        self.namespace = namespace

    def sync_invoke(self, payload: dict):
        url = f"http://172.17.0.1:3233/api/v1/namespaces/{self.namespace}/actions/{self.name}?blocking=true&result=true"
        print(url)
        readyPayload = json.dumps(payload)
        headers = {"content-type": "application/json", 
            "Authorization": "Basic Nzg5YzQ2YjEtNzFmNi00ZWQ1LThjNTQtODE2YWE0ZjhjNTAyOmFiY3pPM3haQ0xyTU42djJCS0sxZFhZRnBYbFBrY2NPRnFtMTJDZEFzTWdSVTRWck5aOWx5R1ZDR3VNREdJd1A="}
        begin = datetime.datetime.now()
        logging.info(f"Function {self.name} of namespace {self.namespace} invoking...")
        response = requests.request("GET", url, data=readyPayload, headers=headers)
        end = datetime.datetime.now()
        print(
            f"Function {self.name} returned response with code: {response.status_code}"
        )
        openwhiskResult = ExecutionResult(begin, end)
        if response.status_code != 200:
            logging.error("Invocation of {} failed!".format(self.name))
            logging.error("Input: {}".format(readyPayload))

            openwhiskResult.stats.failure = True
            return openwhiskResult
        returnContent = json.loads(response.content)
>>>>>>> 65625b5b
        openwhiskResult.parse_benchmark_output(returnContent)
        return openwhiskResult

    def async_invoke(self, payload: dict):
        raise Exception("Non-trigger invoke not supported!")<|MERGE_RESOLUTION|>--- conflicted
+++ resolved
@@ -5,28 +5,6 @@
 import logging
 
 
-<<<<<<< HEAD
-class OpenWhiskFunction(Function):
-    def sync_invoke(self, payload: dict):
-        url = "http://localhost:5051/benchmark"
-        readyPayload = json.dumps(payload)
-        headers = {"content-type": "application/json"}
-        begin = datetime.datetime.now()
-        logging.info(f"Function {self.name} invoking...")
-        response = requests.request("POST", url, data=readyPayload, headers=headers)
-        end = datetime.datetime.now()
-        logging.info(
-            f"Function {self.name} returned response with code: {response.status_code}"
-        )
-        openwhiskResult = ExecutionResult(begin, end)
-        if response.status_code != 200:
-            logging.error("Invocation of {} failed!".format(self.name))
-            logging.error("Input: {}".format(readyPayload))
-
-            openwhiskResult.stats.failure = True
-            return openwhiskResult
-        returnContent = json.loads(json.loads(response.content))
-=======
 class OpenwhiskFunction(Function):
     def __init__(self, name: str, namespace: str = "guest"):
         super().__init__(name)
@@ -36,7 +14,7 @@
         url = f"http://172.17.0.1:3233/api/v1/namespaces/{self.namespace}/actions/{self.name}?blocking=true&result=true"
         print(url)
         readyPayload = json.dumps(payload)
-        headers = {"content-type": "application/json", 
+        headers = {"content-type": "application/json",
             "Authorization": "Basic Nzg5YzQ2YjEtNzFmNi00ZWQ1LThjNTQtODE2YWE0ZjhjNTAyOmFiY3pPM3haQ0xyTU42djJCS0sxZFhZRnBYbFBrY2NPRnFtMTJDZEFzTWdSVTRWck5aOWx5R1ZDR3VNREdJd1A="}
         begin = datetime.datetime.now()
         logging.info(f"Function {self.name} of namespace {self.namespace} invoking...")
@@ -53,7 +31,6 @@
             openwhiskResult.stats.failure = True
             return openwhiskResult
         returnContent = json.loads(response.content)
->>>>>>> 65625b5b
         openwhiskResult.parse_benchmark_output(returnContent)
         return openwhiskResult
 
