import json
import os
from typing import cast, List, Optional, Tuple

from sebs.cache import Cache
from sebs.faas.config import Config, Credentials, Resources
from sebs.utils import LoggingHandlers

# FIXME: Replace type hints for static generators after migration to 3.7
# https://stackoverflow.com/questions/33533148/how-do-i-specify-that-the-return-type-of-a-method-is-the-same-as-the-class-itsel

"""
    Credentials for FaaS system used to authorize operations on functions
    and other resources.

    The order of credentials initialization:
    1. Load credentials from cache.
    2. If any new values are provided in the config, they override cache values.
    3. If nothing is provided, initialize using environmental variables.
    4. If no information is provided, then failure is reported.
"""


class GCPCredentials(Credentials):
    def __init__(self, gcp_credentials: str):
        super().__init__()

        self._gcp_credentials = gcp_credentials

        gcp_data = json.load(open(self._gcp_credentials, "r"))
        self._project_id = gcp_data["project_id"]

    @property
    def gcp_credentials(self) -> str:
        return self._gcp_credentials

    @property
    def project_name(self) -> str:
        return self._project_id

    @staticmethod
    def initialize(gcp_credentials: str) -> "GCPCredentials":
        return GCPCredentials(gcp_credentials)

    @staticmethod
    def deserialize(config: dict, cache: Cache, handlers: LoggingHandlers) -> Credentials:

        cached_config = cache.get_config("gcp")
        ret: GCPCredentials
        project_id: Optional[str] = None

        # Load cached values
        if cached_config and "credentials" in cached_config:
            project_id = cached_config["credentials"]["project_id"]

        # Check for new config
        if "credentials" in config and "credentials-json" in config["credentials"]:
            ret = GCPCredentials.initialize(config["credentials"]["credentials-json"])
            os.environ["GOOGLE_APPLICATION_CREDENTIALS"] = ret.gcp_credentials
        # Look for default GCP credentials
        elif "GOOGLE_APPLICATION_CREDENTIALS" in os.environ:
            ret = GCPCredentials(os.environ["GOOGLE_APPLICATION_CREDENTIALS"])
        # Look for our environment variables
        elif "GCP_SECRET_APPLICATION_CREDENTIALS" in os.environ:
            ret = GCPCredentials(os.environ["GCP_SECRET_APPLICATION_CREDENTIALS"])
            os.environ["GOOGLE_APPLICATION_CREDENTIALS"] = ret.gcp_credentials
        else:
            raise RuntimeError(
                "GCP login credentials are missing! Please set the path to .json "
                "with cloud credentials in config or in the GCP_SECRET_APPLICATION_CREDENTIALS "
                "environmental variable"
            )
        ret.logging_handlers = handlers

        if project_id is not None and project_id != ret._project_id:
            ret.logging.error(
                f"The project id {ret._project_id} from provided "
                f"credentials is different from the ID {project_id} in the cache! "
                "Please change your cache directory or create a new one!"
            )
            raise RuntimeError(
                f"GCP login credentials do not match the project {project_id} in cache!"
            )

        return ret

    """
        Serialize to JSON for storage in cache.
    """

    def serialize(self) -> dict:
        out = {"project_id": self._project_id}
        return out

    def update_cache(self, cache: Cache):
        cache.update_config(val=self._project_id, keys=["gcp", "credentials", "project_id"])


"""
    Class grouping resources allocated at the FaaS system to execute functions
    and deploy various services. Examples might include IAM roles and API gateways
    for HTTP triggers.

    Storage resources are handled seperately.
"""


class GCPResources(Resources):
    def __init__(self):
        super().__init__(name="gcp")

    @staticmethod
    def initialize(res: Resources, dct: dict):
        ret = cast(GCPResources, res)
        super(GCPResources, GCPResources).initialize(ret, dct)
        return ret

    """
        Serialize to JSON for storage in cache.
    """

    def serialize(self) -> dict:
<<<<<<< HEAD
        return {**super().serialize()}
=======
        return super().serialize()
>>>>>>> 6d7b4560

    @staticmethod
    def deserialize(config: dict, cache: Cache, handlers: LoggingHandlers) -> "Resources":

        cached_config = cache.get_config("gcp")
        ret = GCPResources()
        if cached_config and "resources" in cached_config:
<<<<<<< HEAD
            ret = cast(GCPResources, GCPResources.initialize(cached_config["resources"]))
            ret.load_redis(cached_config["resources"])
            ret.logging_handlers = handlers
            ret.logging.info("Using cached resources for GCP")
        else:
            ret = cast(GCPResources, GCPResources.initialize(config))
            ret.load_redis(config["resources"])
            ret.logging_handlers = handlers
            ret.logging.info("No cached resources for GCP found, using user configuration.")
        return ret

    def update_cache(self, cache: Cache):
        super().update_cache_redis(keys=["gcp", "resources"], cache=cache)
=======
            GCPResources.initialize(ret, cached_config["resources"])
            ret.logging_handlers = handlers
            ret.logging.info("Using cached resources for GCP")
        else:

            if "resources" in config:
                GCPResources.initialize(ret, config["resources"])
                ret.logging_handlers = handlers
                ret.logging.info("No cached resources for GCP found, using user configuration.")
            else:
                GCPResources.initialize(ret, {})
                ret.logging_handlers = handlers
                ret.logging.info("No resources for GCP found, initialize!")

        return ret

    def update_cache(self, cache: Cache):
        super().update_cache(cache)
>>>>>>> 6d7b4560


"""
    FaaS system config defining cloud region (if necessary), credentials and
    resources allocated.
"""


class GCPConfig(Config):

    _project_name: str

    def __init__(self, credentials: GCPCredentials, resources: GCPResources):
        super().__init__(name="gcp")
        self._credentials = credentials
        self._resources = resources

    @property
    def region(self) -> str:
        return self._region

    @property
    def project_name(self) -> str:
        return self.credentials.project_name

    @property
    def credentials(self) -> GCPCredentials:
        return self._credentials

    @property
    def resources(self) -> GCPResources:
        return self._resources

    @staticmethod
    def deserialize(config: dict, cache: Cache, handlers: LoggingHandlers) -> "Config":
        cached_config = cache.get_config("gcp")
        credentials = cast(GCPCredentials, GCPCredentials.deserialize(config, cache, handlers))
        resources = cast(GCPResources, GCPResources.deserialize(config, cache, handlers))
        config_obj = GCPConfig(credentials, resources)
        config_obj.logging_handlers = handlers

        if cached_config:
            config_obj.logging.info("Loading cached config for GCP")
            GCPConfig.initialize(config_obj, cached_config)
        else:
            config_obj.logging.info("Using user-provided config for GCP")
            GCPConfig.initialize(config_obj, config)

        # mypy makes a mistake here
        updated_keys: List[Tuple[str, Tuple[str]]] = [["region", ["gcp", "region"]]]  # type: ignore
        # for each attribute here, check if its version is different than the one provided by
        # user; if yes, then update the value
        for config_key, keys in updated_keys:

            old_value = getattr(config_obj, config_key)
            # ignore empty values
            if getattr(config_obj, config_key) != config[config_key] and config[config_key]:
                config_obj.logging.info(
                    f"Updating cached key {config_key} with {old_value} "
                    f"to user-provided value {config[config_key]}."
                )
                setattr(config_obj, f"_{config_key}", config[config_key])
                cache.update_config(val=getattr(config_obj, config_key), keys=keys)

        return config_obj

    @staticmethod
    def initialize(cfg: Config, dct: dict):
        config = cast(GCPConfig, cfg)
        config._region = dct["region"]

    def serialize(self) -> dict:
        out = {
            "name": "gcp",
            "region": self._region,
            "credentials": self._credentials.serialize(),
            "resources": self._resources.serialize(),
        }
        return out

    def update_cache(self, cache: Cache):
        cache.update_config(val=self.region, keys=["gcp", "region"])
        self.credentials.update_cache(cache)
        self.resources.update_cache(cache)<|MERGE_RESOLUTION|>--- conflicted
+++ resolved
@@ -120,11 +120,7 @@
     """
 
     def serialize(self) -> dict:
-<<<<<<< HEAD
-        return {**super().serialize()}
-=======
         return super().serialize()
->>>>>>> 6d7b4560
 
     @staticmethod
     def deserialize(config: dict, cache: Cache, handlers: LoggingHandlers) -> "Resources":
@@ -132,28 +128,15 @@
         cached_config = cache.get_config("gcp")
         ret = GCPResources()
         if cached_config and "resources" in cached_config:
-<<<<<<< HEAD
-            ret = cast(GCPResources, GCPResources.initialize(cached_config["resources"]))
+            GCPResources.initialize(ret, cached_config["resources"])
             ret.load_redis(cached_config["resources"])
             ret.logging_handlers = handlers
             ret.logging.info("Using cached resources for GCP")
         else:
-            ret = cast(GCPResources, GCPResources.initialize(config))
-            ret.load_redis(config["resources"])
-            ret.logging_handlers = handlers
-            ret.logging.info("No cached resources for GCP found, using user configuration.")
-        return ret
-
-    def update_cache(self, cache: Cache):
-        super().update_cache_redis(keys=["gcp", "resources"], cache=cache)
-=======
-            GCPResources.initialize(ret, cached_config["resources"])
-            ret.logging_handlers = handlers
-            ret.logging.info("Using cached resources for GCP")
-        else:
 
             if "resources" in config:
                 GCPResources.initialize(ret, config["resources"])
+                ret.load_redis(config["resources"])
                 ret.logging_handlers = handlers
                 ret.logging.info("No cached resources for GCP found, using user configuration.")
             else:
@@ -164,8 +147,10 @@
         return ret
 
     def update_cache(self, cache: Cache):
+        super().update_cache_redis(keys=["gcp", "resources"], cache=cache)
+
+    def update_cache(self, cache: Cache):
         super().update_cache(cache)
->>>>>>> 6d7b4560
 
 
 """
