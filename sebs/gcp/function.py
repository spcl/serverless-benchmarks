--- conflicted
+++ resolved
@@ -1,10 +1,6 @@
 from typing import cast, Optional
 
-<<<<<<< HEAD
-from sebs.faas.benchmark import Function
-=======
 from sebs.faas.function import Function, FunctionConfig
->>>>>>> bfa65dbf
 from sebs.gcp.storage import GCPStorage
 
 
@@ -32,13 +28,13 @@
 
     @staticmethod
     def deserialize(cached_config: dict) -> "GCPFunction":
-        from sebs.faas.benchmark import Trigger
+        from sebs.faas.function import Trigger
         from sebs.gcp.triggers import FunctionLibraryTrigger, HTTPTrigger
 
         cfg = FunctionConfig.deserialize(cached_config["config"])
         ret = GCPFunction(
             cached_config["name"],
-            cached_config["code_package"],
+            cached_config["benchmark"],
             cached_config["hash"],
             cfg,
             cached_config["bucket"],
