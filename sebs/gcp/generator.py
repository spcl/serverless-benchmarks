--- conflicted
+++ resolved
@@ -1,11 +1,7 @@
 import uuid
 from typing import Dict, Union, List
 
-<<<<<<< HEAD
-from sebs.faas.fsm import Generator, State, Task, Switch, Map, Loop
-=======
 from sebs.faas.fsm import Generator, State, Task, Switch, Map, Repeat
->>>>>>> c92ceabe
 
 
 class GCPGenerator(Generator):
