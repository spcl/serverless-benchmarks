--- conflicted
+++ resolved
@@ -2,12 +2,8 @@
 import uuid
 from typing import List
 
-<<<<<<< HEAD
-from google.cloud import storage as gcp_storage  # type: ignore
-=======
 from google.cloud import storage as gcp_storage
 from google.api_core import exceptions
->>>>>>> bfa65dbf
 
 from sebs.cache import Cache
 from ..faas.storage import PersistentStorage
