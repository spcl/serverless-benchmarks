import docker
import os
import logging
import re
import shutil
import time
import math
import zipfile
from datetime import datetime, timezone
from typing import cast, Dict, Optional, Tuple, List, Type

from googleapiclient.discovery import build
from googleapiclient.errors import HttpError
import google.cloud.monitoring_v3 as monitoring_v3

from sebs.cache import Cache
from sebs.config import SeBSConfig
from sebs.benchmark import Benchmark
from sebs.faas.function import Function, FunctionConfig, Trigger
from sebs.faas.config import Resources
from sebs.faas.system import System
from sebs.gcp.config import GCPConfig
from sebs.gcp.resources import GCPSystemResources
from sebs.gcp.storage import GCPStorage
from sebs.gcp.function import GCPFunction
from sebs.utils import LoggingHandlers

"""
    This class provides basic abstractions for the FaaS system.
    It provides the interface for initialization of the system and storage
    services, creation and update of serverless functions and querying
    logging and measurements services to obtain error messages and performance
    measurements.
"""


class GCP(System):
    def __init__(
        self,
        system_config: SeBSConfig,
        config: GCPConfig,
        cache_client: Cache,
        docker_client: docker.client,
        logging_handlers: LoggingHandlers,
    ):
        super().__init__(
            system_config,
            cache_client,
            docker_client,
            GCPSystemResources(
                system_config, config, cache_client, docker_client, logging_handlers
            ),
        )
        self._config = config
        self.logging_handlers = logging_handlers

    @property
    def config(self) -> GCPConfig:
        return self._config

    @staticmethod
    def name():
        return "gcp"

    @staticmethod
    def typename():
        return "GCP"

    @staticmethod
    def function_type() -> "Type[Function]":
        return GCPFunction

    """
        Initialize the system. After the call the local or remote
        FaaS system should be ready to allocate functions, manage
        storage resources and invoke functions.

        :param config: systems-specific parameters
    """

    def initialize(self, config: Dict[str, str] = {}, resource_prefix: Optional[str] = None):
        self.function_client = build("cloudfunctions", "v1", cache_discovery=False)
        self.initialize_resources(select_prefix=resource_prefix)

    def get_function_client(self):
        return self.function_client

    @staticmethod
    def default_function_name(code_package: Benchmark) -> str:
        # Create function name
        func_name = "{}-{}-{}".format(
            code_package.benchmark, code_package.language_name, code_package.language_version
        )
        return GCP.format_function_name(func_name)

    @staticmethod
    def format_function_name(func_name: str) -> str:
        # GCP functions must begin with a letter
        func_name = func_name.replace("-", "_")
        func_name = func_name.replace(".", "_")
        return f"function-{func_name}"

    """
        Apply the system-specific code packaging routine to build benchmark.
        The benchmark creates a code directory with the following structure:
        - [benchmark sources]
        - [benchmark resources]
        - [dependence specification], e.g. requirements.txt or package.json
        - [handlers implementation for the language and deployment]

        This step allows us to change the structure above to fit different
        deployment requirements, Example: a zip file for AWS or a specific
        directory structure for Azure.

        :return: path to packaged code and its size
    """

    def package_code(
        self,
        directory: str,
        language_name: str,
        language_version: str,
        architecture: str,
        benchmark: str,
        is_cached: bool,
        container_deployment: bool,
    ) -> Tuple[str, int, str]:

        container_uri = ""

        if container_deployment:
            raise NotImplementedError("Container Deployment is not supported in GCP")

        CONFIG_FILES = {
            "python": ["handler.py", ".python_packages"],
            "nodejs": ["handler.js", "node_modules"],
        }
        HANDLER = {
            "python": ("handler.py", "main.py"),
            "nodejs": ("handler.js", "index.js"),
        }
        package_config = CONFIG_FILES[language_name]
        function_dir = os.path.join(directory, "function")
        os.makedirs(function_dir)
        for file in os.listdir(directory):
            if file not in package_config:
                file = os.path.join(directory, file)
                shutil.move(file, function_dir)

        requirements = open(os.path.join(directory, "requirements.txt"), "w")
        requirements.write("google-cloud-storage")
        requirements.close()

        # rename handler function.py since in gcp it has to be caled main.py
        old_name, new_name = HANDLER[language_name]
        old_path = os.path.join(directory, old_name)
        new_path = os.path.join(directory, new_name)
        shutil.move(old_path, new_path)

        """
            zip the whole directory (the zip-file gets uploaded to gcp later)

            Note that the function GCP.recursive_zip is slower than the use of e.g.
            `utils.execute("zip -qu -r9 {}.zip * .".format(benchmark), shell=True)`
            or `shutil.make_archive(benchmark_archive, direcory, directory)`
            But both of the two alternatives need a chance of directory
            (shutil.make_archive does the directorychange internaly)
            which leads to a "race condition" when running several benchmarks
            in parallel, since a change of the current directory is NOT Thread specfic.
        """
        benchmark_archive = "{}.zip".format(os.path.join(directory, benchmark))
        GCP.recursive_zip(directory, benchmark_archive)
        logging.info("Created {} archive".format(benchmark_archive))

        bytes_size = os.path.getsize(benchmark_archive)
        mbytes = bytes_size / 1024.0 / 1024.0
        logging.info("Zip archive size {:2f} MB".format(mbytes))

        # rename the main.py back to handler.py
        shutil.move(new_path, old_path)

        return os.path.join(directory, "{}.zip".format(benchmark)), bytes_size, container_uri

    def create_function(
        self,
        code_package: Benchmark,
        func_name: str,
        container_deployment: bool,
        container_uri: str,
    ) -> "GCPFunction":

        if container_deployment:
            raise NotImplementedError("Container deployment is not supported in GCP")

        package = code_package.code_location
        benchmark = code_package.benchmark
        language_runtime = code_package.language_version
        timeout = code_package.benchmark_config.timeout
        memory = code_package.benchmark_config.memory
        code_bucket: Optional[str] = None
        storage_client = self._system_resources.get_storage()
        location = self.config.region
        project_name = self.config.project_name
        function_cfg = FunctionConfig.from_benchmark(code_package)
        architecture = function_cfg.architecture.value

        code_package_name = cast(str, os.path.basename(package))
        code_package_name = f"{architecture}-{code_package_name}"
        code_bucket = storage_client.get_bucket(Resources.StorageBucketType.DEPLOYMENT)
        code_prefix = os.path.join(benchmark, code_package_name)
        storage_client.upload(code_bucket, package, code_prefix)

        self.logging.info("Uploading function {} code to {}".format(func_name, code_bucket))

        full_func_name = GCP.get_full_function_name(project_name, location, func_name)
        get_req = self.function_client.projects().locations().functions().get(name=full_func_name)

        try:
            get_req.execute()
        except HttpError:

            envs = self._generate_function_envs(code_package)

            create_req = (
                self.function_client.projects()
                .locations()
                .functions()
                .create(
                    location="projects/{project_name}/locations/{location}".format(
                        project_name=project_name, location=location
                    ),
                    body={
                        "name": full_func_name,
                        "entryPoint": "handler",
                        "runtime": code_package.language_name + language_runtime.replace(".", ""),
                        "availableMemoryMb": memory,
                        "timeout": str(timeout) + "s",
                        "httpsTrigger": {},
                        "ingressSettings": "ALLOW_ALL",
                        "sourceArchiveUrl": "gs://" + code_bucket + "/" + code_prefix,
                        "environmentVariables": envs,
                    },
                )
            )
            create_req.execute()
            self.logging.info(f"Function {func_name} has been created!")
            allow_unauthenticated_req = (
                self.function_client.projects()
                .locations()
                .functions()
                .setIamPolicy(
                    resource=full_func_name,
                    body={
                        "policy": {
                            "bindings": [
                                {"role": "roles/cloudfunctions.invoker", "members": ["allUsers"]}
                            ]
                        }
                    },
                )
            )
            allow_unauthenticated_req.execute()
            self.logging.info(f"Function {func_name} accepts now unauthenticated invocations!")

            function = GCPFunction(
                func_name, benchmark, code_package.hash, function_cfg, code_bucket
            )
        else:
            # if result is not empty, then function does exists
            self.logging.info("Function {} exists on GCP, update the instance.".format(func_name))

            function = GCPFunction(
                name=func_name,
                benchmark=benchmark,
                code_package_hash=code_package.hash,
                cfg=function_cfg,
                bucket=code_bucket,
            )
            self.update_function(function, code_package, container_deployment, container_uri)

        # Add LibraryTrigger to a new function
        from sebs.gcp.triggers import LibraryTrigger

        trigger = LibraryTrigger(func_name, self)
        trigger.logging_handlers = self.logging_handlers
        function.add_trigger(trigger)

        return function

    def create_trigger(self, function: Function, trigger_type: Trigger.TriggerType) -> Trigger:
        from sebs.gcp.triggers import HTTPTrigger

        if trigger_type == Trigger.TriggerType.HTTP:

            location = self.config.region
            project_name = self.config.project_name
            full_func_name = GCP.get_full_function_name(project_name, location, function.name)
            self.logging.info(f"Function {function.name} - waiting for deployment...")
            our_function_req = (
                self.function_client.projects().locations().functions().get(name=full_func_name)
            )
            deployed = False
            while not deployed:
                status_res = our_function_req.execute()
                if status_res["status"] == "ACTIVE":
                    deployed = True
                else:
                    time.sleep(3)
            self.logging.info(f"Function {function.name} - deployed!")
            invoke_url = status_res["httpsTrigger"]["url"]

            trigger = HTTPTrigger(invoke_url)
        else:
            raise RuntimeError("Not supported!")

        trigger.logging_handlers = self.logging_handlers
        function.add_trigger(trigger)
        self.cache_client.update_function(function)
        return trigger

    def cached_function(self, function: Function):

        from sebs.faas.function import Trigger
        from sebs.gcp.triggers import LibraryTrigger

        for trigger in function.triggers(Trigger.TriggerType.LIBRARY):
            gcp_trigger = cast(LibraryTrigger, trigger)
            gcp_trigger.logging_handlers = self.logging_handlers
            gcp_trigger.deployment_client = self

    def update_function(
        self,
        function: Function,
        code_package: Benchmark,
        container_deployment: bool,
        container_uri: str,
    ):

        if container_deployment:
            raise NotImplementedError("Container deployment is not supported in GCP")

        function = cast(GCPFunction, function)
        language_runtime = code_package.language_version

        function_cfg = FunctionConfig.from_benchmark(code_package)
        architecture = function_cfg.architecture.value
        code_package_name = os.path.basename(code_package.code_location)
<<<<<<< HEAD
        storage = cast(GCPStorage, self._system_resources.get_storage())
=======
        code_package_name = f"{architecture}-{code_package_name}"

        storage = cast(GCPStorage, self.get_storage())
>>>>>>> bf5bc356

        bucket = function.code_bucket(code_package.benchmark, storage)
        storage.upload(bucket, code_package.code_location, code_package_name)

        envs = self._generate_function_envs(code_package)

        self.logging.info(f"Uploaded new code package to {bucket}/{code_package_name}")
        full_func_name = GCP.get_full_function_name(
            self.config.project_name, self.config.region, function.name
        )
        req = (
            self.function_client.projects()
            .locations()
            .functions()
            .patch(
                name=full_func_name,
                body={
                    "name": full_func_name,
                    "entryPoint": "handler",
                    "runtime": code_package.language_name + language_runtime.replace(".", ""),
                    "availableMemoryMb": function.config.memory,
                    "timeout": str(function.config.timeout) + "s",
                    "httpsTrigger": {},
                    "sourceArchiveUrl": "gs://" + bucket + "/" + code_package_name,
                    "environmentVariables": envs,
                },
            )
        )
        res = req.execute()
        versionId = res["metadata"]["versionId"]
        retries = 0
        last_version = -1
        while retries < 100:
            is_deployed, last_version = self.is_deployed(function.name, versionId)
            if not is_deployed:
                time.sleep(5)
                retries += 1
            else:
                break
            if retries > 0 and retries % 10 == 0:
                self.logging.info(f"Waiting for function deployment, {retries} retries.")
        if retries == 100:
            raise RuntimeError(
                "Failed to publish new function code after 10 attempts. "
                f"Version {versionId} has not been published, last version {last_version}."
            )
        self.logging.info("Published new function code and configuration.")

    def _update_envs(self, full_function_name: str, envs: dict) -> dict:

        get_req = (
            self.function_client.projects().locations().functions().get(name=full_function_name)
        )
        response = get_req.execute()

        # preserve old variables while adding new ones.
        # but for conflict, we select the new one
        if "environmentVariables" in response:
            envs = {**response["environmentVariables"], **envs}

        return envs

    def _generate_function_envs(self, code_package: Benchmark) -> dict:

        envs = {}
        if code_package.uses_nosql:

            db = (
                cast(GCPSystemResources, self._system_resources)
                .get_nosql_storage()
                .benchmark_database(code_package.benchmark)
            )
            envs["NOSQL_STORAGE_DATABASE"] = db

        return envs

    def update_function_configuration(
        self, function: Function, code_package: Benchmark, env_variables: dict = {}
    ):

        assert code_package.has_input_processed

        function = cast(GCPFunction, function)
        full_func_name = GCP.get_full_function_name(
            self.config.project_name, self.config.region, function.name
        )

        envs = self._generate_function_envs(code_package)
        envs = {**envs, **env_variables}
        # GCP might overwrite existing variables
        # If we modify them, we need to first read existing ones and append.
        if len(envs) > 0:
            envs = self._update_envs(full_func_name, envs)

        if len(envs) > 0:

            req = (
                self.function_client.projects()
                .locations()
                .functions()
                .patch(
                    name=full_func_name,
                    updateMask="availableMemoryMb,timeout,environmentVariables",
                    body={
                        "availableMemoryMb": function.config.memory,
                        "timeout": str(function.config.timeout) + "s",
                        "environmentVariables": envs,
                    },
                )
            )

        else:

            req = (
                self.function_client.projects()
                .locations()
                .functions()
                .patch(
                    name=full_func_name,
                    updateMask="availableMemoryMb,timeout",
                    body={
                        "availableMemoryMb": function.config.memory,
                        "timeout": str(function.config.timeout) + "s",
                    },
                )
            )

        res = req.execute()
        versionId = res["metadata"]["versionId"]
        retries = 0
        last_version = -1
        while retries < 100:
            is_deployed, last_version = self.is_deployed(function.name, versionId)
            if not is_deployed:
                time.sleep(5)
                retries += 1
            else:
                break
            if retries > 0 and retries % 10 == 0:
                self.logging.info(f"Waiting for function deployment, {retries} retries.")
        if retries == 100:
            raise RuntimeError(
                "Failed to publish new function code after 10 attempts. "
                f"Version {versionId} has not been published, last version {last_version}."
            )
        self.logging.info("Published new function configuration.")

        return versionId

    @staticmethod
    def get_full_function_name(project_name: str, location: str, func_name: str):
        return f"projects/{project_name}/locations/{location}/functions/{func_name}"

    def prepare_experiment(self, benchmark):
        logs_bucket = self._system_resources.get_storage().add_output_bucket(
            benchmark, suffix="logs"
        )
        return logs_bucket

    def shutdown(self) -> None:
        cast(GCPSystemResources, self._system_resources).shutdown()
        super().shutdown()

    def download_metrics(
        self, function_name: str, start_time: int, end_time: int, requests: dict, metrics: dict
    ):

        from google.api_core import exceptions
        from time import sleep

        def wrapper(gen):
            while True:
                try:
                    yield next(gen)
                except StopIteration:
                    break
                except exceptions.ResourceExhausted:
                    self.logging.info("Google Cloud resources exhausted, sleeping 30s")
                    sleep(30)

        """
            Use GCP's logging system to find execution time of each function invocation.

            There shouldn't be problem of waiting for complete results,
            since logs appear very quickly here.
        """
        import google.cloud.logging as gcp_logging

        logging_client = gcp_logging.Client()
        logger = logging_client.logger("cloudfunctions.googleapis.com%2Fcloud-functions")

        """
            GCP accepts only single date format: 'YYYY-MM-DDTHH:MM:SSZ'.
            Thus, we first convert timestamp to UTC timezone.
            Then, we generate correct format.

            Add 1 second to end time to ensure that removing
            milliseconds doesn't affect query.
        """
        timestamps = []
        for timestamp in [start_time, end_time + 1]:
            utc_date = datetime.fromtimestamp(timestamp, tz=timezone.utc)
            timestamps.append(utc_date.strftime("%Y-%m-%dT%H:%M:%SZ"))

        invocations = logger.list_entries(
            filter_=(
                f'resource.labels.function_name = "{function_name}" '
                f'timestamp >= "{timestamps[0]}" '
                f'timestamp <= "{timestamps[1]}"'
            ),
            page_size=1000,
        )
        invocations_processed = 0
        if hasattr(invocations, "pages"):
            pages = list(wrapper(invocations.pages))
        else:
            pages = [list(wrapper(invocations))]
        entries = 0
        for page in pages:  # invocations.pages:
            for invoc in page:
                entries += 1
                if "execution took" in invoc.payload:
                    execution_id = invoc.labels["execution_id"]
                    # might happen that we get invocation from another experiment
                    if execution_id not in requests:
                        continue
                    # find number of miliseconds
                    regex_result = re.search(r"\d+ ms", invoc.payload)
                    assert regex_result
                    exec_time = regex_result.group().split()[0]
                    # convert into microseconds
                    requests[execution_id].provider_times.execution = int(exec_time) * 1000
                    invocations_processed += 1
        self.logging.info(
            f"GCP: Received {entries} entries, found time metrics for {invocations_processed} "
            f"out of {len(requests.keys())} invocations."
        )

        """
            Use metrics to find estimated values for maximum memory used, active instances
            and network traffic.
            https://cloud.google.com/monitoring/api/metrics_gcp#gcp-cloudfunctions
        """

        # Set expected metrics here
        available_metrics = ["execution_times", "user_memory_bytes", "network_egress"]

        client = monitoring_v3.MetricServiceClient()
        project_name = client.common_project_path(self.config.project_name)

        end_time_nanos, end_time_seconds = math.modf(end_time)
        start_time_nanos, start_time_seconds = math.modf(start_time)

        interval = monitoring_v3.TimeInterval(
            {
                "end_time": {"seconds": int(end_time_seconds) + 60},
                "start_time": {"seconds": int(start_time_seconds)},
            }
        )

        for metric in available_metrics:

            metrics[metric] = []

            list_request = monitoring_v3.ListTimeSeriesRequest(
                name=project_name,
                filter='metric.type = "cloudfunctions.googleapis.com/function/{}"'.format(metric),
                interval=interval,
            )

            results = client.list_time_series(list_request)
            for result in results:
                if result.resource.labels.get("function_name") == function_name:
                    for point in result.points:
                        metrics[metric] += [
                            {
                                "mean_value": point.value.distribution_value.mean,
                                "executions_count": point.value.distribution_value.count,
                            }
                        ]

    def _enforce_cold_start(self, function: Function, code_package: Benchmark):

        name = GCP.get_full_function_name(
            self.config.project_name, self.config.region, function.name
        )

        self.cold_start_counter += 1
        new_version = self.update_function_configuration(
            function, code_package, {"cold_start": str(self.cold_start_counter)}
        )

        return new_version

    def enforce_cold_start(self, functions: List[Function], code_package: Benchmark):

        new_versions = []
        for func in functions:
            new_versions.append((self._enforce_cold_start(func, code_package), func))
            self.cold_start_counter -= 1

        # verify deployment
        undeployed_functions = []
        deployment_done = False
        while not deployment_done:
            for versionId, func in new_versions:
                is_deployed, last_version = self.is_deployed(func.name, versionId)
                if not is_deployed:
                    undeployed_functions.append((versionId, func))
            deployed = len(new_versions) - len(undeployed_functions)
            self.logging.info(f"Redeployed {deployed} out of {len(new_versions)}")
            if deployed == len(new_versions):
                deployment_done = True
                break
            time.sleep(5)
            new_versions = undeployed_functions
            undeployed_functions = []

        self.cold_start_counter += 1

    def get_functions(self, code_package: Benchmark, function_names: List[str]) -> List["Function"]:

        functions: List["Function"] = []
        undeployed_functions_before = []
        for func_name in function_names:
            func = self.get_function(code_package, func_name)
            functions.append(func)
            undeployed_functions_before.append(func)

        # verify deployment
        undeployed_functions = []
        deployment_done = False
        while not deployment_done:
            for func in undeployed_functions_before:
                is_deployed, last_version = self.is_deployed(func.name)
                if not is_deployed:
                    undeployed_functions.append(func)
            deployed = len(undeployed_functions_before) - len(undeployed_functions)
            self.logging.info(f"Deployed {deployed} out of {len(undeployed_functions_before)}")
            if deployed == len(undeployed_functions_before):
                deployment_done = True
                break
            time.sleep(5)
            undeployed_functions_before = undeployed_functions
            undeployed_functions = []
            self.logging.info(f"Waiting on {undeployed_functions_before}")

        return functions

    def is_deployed(self, func_name: str, versionId: int = -1) -> Tuple[bool, int]:
        name = GCP.get_full_function_name(self.config.project_name, self.config.region, func_name)
        function_client = self.get_function_client()
        status_req = function_client.projects().locations().functions().get(name=name)
        status_res = status_req.execute()
        if versionId == -1:
            return (status_res["status"] == "ACTIVE", status_res["versionId"])
        else:
            return (status_res["versionId"] == versionId, status_res["versionId"])

    def deployment_version(self, func: Function) -> int:
        name = GCP.get_full_function_name(self.config.project_name, self.config.region, func.name)
        function_client = self.get_function_client()
        status_req = function_client.projects().locations().functions().get(name=name)
        status_res = status_req.execute()
        return int(status_res["versionId"])

    # @abstractmethod
    # def get_invocation_error(self, function_name: str,
    #   start_time: int, end_time: int):
    #    pass

    # @abstractmethod
    # def download_metrics(self):
    #    pass

    """
       Helper method for recursive_zip

       :param base_directory: path to directory to be zipped
       :param path: path to file of subdirectory to be zipped
       :param archive: ZipFile object
    """

    @staticmethod
    def helper_zip(base_directory: str, path: str, archive: zipfile.ZipFile):
        paths = os.listdir(path)
        for p in paths:
            directory = os.path.join(path, p)
            if os.path.isdir(directory):
                GCP.helper_zip(base_directory, directory, archive)
            else:
                if directory != archive.filename:  # prevent form including itself
                    archive.write(directory, os.path.relpath(directory, base_directory))

    """
       https://gist.github.com/felixSchl/d38b455df8bf83a78d3d

       Zip directory with relative paths given an absolute path
       If the archive exists only new files are added and updated.
       If the archive does not exist a new one is created.

       :param path: absolute path to the directory to be zipped
       :param archname: path to the zip file
    """

    @staticmethod
    def recursive_zip(directory: str, archname: str):
        archive = zipfile.ZipFile(archname, "w", zipfile.ZIP_DEFLATED, compresslevel=9)
        if os.path.isdir(directory):
            GCP.helper_zip(directory, directory, archive)
        else:
            # if the passed directory is actually a file we just add the file to the zip archive
            _, name = os.path.split(directory)
            archive.write(directory, name)
        archive.close()
        return True<|MERGE_RESOLUTION|>--- conflicted
+++ resolved
@@ -345,13 +345,8 @@
         function_cfg = FunctionConfig.from_benchmark(code_package)
         architecture = function_cfg.architecture.value
         code_package_name = os.path.basename(code_package.code_location)
-<<<<<<< HEAD
         storage = cast(GCPStorage, self._system_resources.get_storage())
-=======
         code_package_name = f"{architecture}-{code_package_name}"
-
-        storage = cast(GCPStorage, self.get_storage())
->>>>>>> bf5bc356
 
         bucket = function.code_bucket(code_package.benchmark, storage)
         storage.upload(bucket, code_package.code_location, code_package_name)
