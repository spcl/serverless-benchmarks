import docker
import os
import logging
import re
import shutil
import time
import math
import zipfile
from datetime import datetime, timezone
from typing import cast, Dict, Optional, Tuple, List, Type

from googleapiclient.discovery import build
from googleapiclient.errors import HttpError
import google.cloud.monitoring_v3 as monitoring_v3

from sebs.cache import Cache
from sebs.config import SeBSConfig
from sebs.benchmark import Benchmark
from sebs.faas.function import Function, FunctionConfig, Trigger
from sebs.faas.config import Resources
from sebs.faas.system import System
from sebs.gcp.config import GCPConfig
from sebs.gcp.resources import GCPSystemResources
from sebs.gcp.storage import GCPStorage
from sebs.gcp.function import GCPFunction
from sebs.utils import LoggingHandlers

"""
    This class provides basic abstractions for the FaaS system.
    It provides the interface for initialization of the system and storage
    services, creation and update of serverless functions and querying
    logging and measurements services to obtain error messages and performance
    measurements.
"""


class GCP(System):
    def __init__(
        self,
        system_config: SeBSConfig,
        config: GCPConfig,
        cache_client: Cache,
        docker_client: docker.client,
        logging_handlers: LoggingHandlers,
    ):
        super().__init__(
            system_config,
            cache_client,
            docker_client,
            GCPSystemResources(
                system_config, config, cache_client, docker_client, logging_handlers
            ),
        )
        self._config = config
        self.logging_handlers = logging_handlers

    @property
    def config(self) -> GCPConfig:
        return self._config

    @staticmethod
    def name():
        return "gcp"

    @staticmethod
    def typename():
        return "GCP"

    @staticmethod
    def function_type() -> "Type[Function]":
        return GCPFunction

    """
        Initialize the system. After the call the local or remote
        FaaS system should be ready to allocate functions, manage
        storage resources and invoke functions.

        :param config: systems-specific parameters
    """

    def initialize(self, config: Dict[str, str] = {}, resource_prefix: Optional[str] = None):
        self.function_client = build("cloudfunctions", "v1", cache_discovery=False)
        self.initialize_resources(select_prefix=resource_prefix)

    def get_function_client(self):
        return self.function_client

<<<<<<< HEAD
    @staticmethod
    def default_function_name(code_package: Benchmark) -> str:
=======
    """
        Access persistent storage instance.
        It might be a remote and truly persistent service (AWS S3, Azure Blob..),
        or a dynamically allocated local instance.

        :param replace_existing: replace benchmark input data if exists already
    """

    def get_storage(
        self,
        replace_existing: bool = False,
        benchmark=None,
        buckets=None,
    ) -> PersistentStorage:
        if not self.storage:
            self.storage = GCPStorage(
                self.config.region, self.cache_client, self.config.resources, replace_existing
            )
            self.storage.logging_handlers = self.logging_handlers
        else:
            self.storage.replace_existing = replace_existing
        return self.storage

    # @staticmethod
    def default_function_name(
        self,code_package: Benchmark, resources: Optional[Resources] = None
    ) -> str:
>>>>>>> 620f681a
        # Create function name
        resource_id = resources.resources_id if resources else self.config.resources.resources_id
        func_name = "sebs-{}-{}-{}-{}".format(
                resource_id,
                code_package.benchmark,
                code_package.language_name,
                code_package.language_version,
            )
        return GCP.format_function_name(func_name)

    @staticmethod
    def format_function_name(func_name: str) -> str:
        # GCP functions must begin with a letter
        func_name = func_name.replace("-", "_")
        func_name = func_name.replace(".", "_")
        return f"function-{func_name}"

    """
        Apply the system-specific code packaging routine to build benchmark.
        The benchmark creates a code directory with the following structure:
        - [benchmark sources]
        - [benchmark resources]
        - [dependence specification], e.g. requirements.txt or package.json
        - [handlers implementation for the language and deployment]

        This step allows us to change the structure above to fit different
        deployment requirements, Example: a zip file for AWS or a specific
        directory structure for Azure.

        :return: path to packaged code and its size
    """

    def package_code(
        self,
        directory: str,
        language_name: str,
        language_version: str,
        architecture: str,
        benchmark: str,
        is_cached: bool,
        container_deployment: bool,
    ) -> Tuple[str, int, str]:

        container_uri = ""

        if container_deployment:
            raise NotImplementedError("Container Deployment is not supported in GCP")

        CONFIG_FILES = {
            "python": ["handler.py", ".python_packages"],
            "nodejs": ["handler.js", "node_modules"],
        }
        HANDLER = {
            "python": ("handler.py", "main.py"),
            "nodejs": ("handler.js", "index.js"),
        }
        package_config = CONFIG_FILES[language_name]
        function_dir = os.path.join(directory, "function")
        os.makedirs(function_dir)
        for file in os.listdir(directory):
            if file not in package_config:
                file = os.path.join(directory, file)
                shutil.move(file, function_dir)

        requirements = open(os.path.join(directory, "requirements.txt"), "w")
        requirements.write("google-cloud-storage")
        requirements.close()

        # rename handler function.py since in gcp it has to be caled main.py
        old_name, new_name = HANDLER[language_name]
        old_path = os.path.join(directory, old_name)
        new_path = os.path.join(directory, new_name)
        shutil.move(old_path, new_path)

        """
            zip the whole directory (the zip-file gets uploaded to gcp later)

            Note that the function GCP.recursive_zip is slower than the use of e.g.
            `utils.execute("zip -qu -r9 {}.zip * .".format(benchmark), shell=True)`
            or `shutil.make_archive(benchmark_archive, direcory, directory)`
            But both of the two alternatives need a chance of directory
            (shutil.make_archive does the directorychange internaly)
            which leads to a "race condition" when running several benchmarks
            in parallel, since a change of the current directory is NOT Thread specfic.
        """
        benchmark_archive = "{}.zip".format(os.path.join(directory, benchmark))
        GCP.recursive_zip(directory, benchmark_archive)
        logging.info("Created {} archive".format(benchmark_archive))

        bytes_size = os.path.getsize(benchmark_archive)
        mbytes = bytes_size / 1024.0 / 1024.0
        logging.info("Zip archive size {:2f} MB".format(mbytes))

        # rename the main.py back to handler.py
        shutil.move(new_path, old_path)

        return os.path.join(directory, "{}.zip".format(benchmark)), bytes_size, container_uri

    def create_function(
        self,
        code_package: Benchmark,
        func_name: str,
        container_deployment: bool,
        container_uri: str,
    ) -> "GCPFunction":

        if container_deployment:
            raise NotImplementedError("Container deployment is not supported in GCP")

        package = code_package.code_location
        benchmark = code_package.benchmark
        language_runtime = code_package.language_version
        timeout = code_package.benchmark_config.timeout
        memory = code_package.benchmark_config.memory
        code_bucket: Optional[str] = None
        storage_client = self._system_resources.get_storage()
        location = self.config.region
        project_name = self.config.project_name
        function_cfg = FunctionConfig.from_benchmark(code_package)
        architecture = function_cfg.architecture.value

        code_package_name = cast(str, os.path.basename(package))
        code_package_name = f"{architecture}-{code_package_name}"
        code_bucket = storage_client.get_bucket(Resources.StorageBucketType.DEPLOYMENT)
        code_prefix = os.path.join(benchmark, code_package_name)
        storage_client.upload(code_bucket, package, code_prefix)

        self.logging.info("Uploading function {} code to {}".format(func_name, code_bucket))

        full_func_name = GCP.get_full_function_name(project_name, location, func_name)
        get_req = self.function_client.projects().locations().functions().get(name=full_func_name)

        try:
            get_req.execute()
        except HttpError:

            envs = self._generate_function_envs(code_package)

            create_req = (
                self.function_client.projects()
                .locations()
                .functions()
                .create(
                    location="projects/{project_name}/locations/{location}".format(
                        project_name=project_name, location=location
                    ),
                    body={
                        "name": full_func_name,
                        "entryPoint": "handler",
                        "runtime": code_package.language_name + language_runtime.replace(".", ""),
                        "availableMemoryMb": memory,
                        "timeout": str(timeout) + "s",
                        "httpsTrigger": {},
                        "ingressSettings": "ALLOW_ALL",
                        "sourceArchiveUrl": "gs://" + code_bucket + "/" + code_prefix,
                        "environmentVariables": envs,
                    },
                )
            )
            create_req.execute()
            self.logging.info(f"Function {func_name} has been created!")
            allow_unauthenticated_req = (
                self.function_client.projects()
                .locations()
                .functions()
                .setIamPolicy(
                    resource=full_func_name,
                    body={
                        "policy": {
                            "bindings": [
                                {"role": "roles/cloudfunctions.invoker", "members": ["allUsers"]}
                            ]
                        }
                    },
                )
            )
            allow_unauthenticated_req.execute()
            self.logging.info(f"Function {func_name} accepts now unauthenticated invocations!")

            function = GCPFunction(
                func_name, benchmark, code_package.hash, function_cfg, code_bucket
            )
        else:
            # if result is not empty, then function does exists
            self.logging.info("Function {} exists on GCP, update the instance.".format(func_name))

            function = GCPFunction(
                name=func_name,
                benchmark=benchmark,
                code_package_hash=code_package.hash,
                cfg=function_cfg,
                bucket=code_bucket,
            )
            self.update_function(function, code_package, container_deployment, container_uri)

        # Add LibraryTrigger to a new function
        from sebs.gcp.triggers import LibraryTrigger

        trigger = LibraryTrigger(func_name, self)
        trigger.logging_handlers = self.logging_handlers
        function.add_trigger(trigger)

        return function

    def create_trigger(self, function: Function, trigger_type: Trigger.TriggerType) -> Trigger:
        from sebs.gcp.triggers import HTTPTrigger

        if trigger_type == Trigger.TriggerType.HTTP:

            location = self.config.region
            project_name = self.config.project_name
            full_func_name = GCP.get_full_function_name(project_name, location, function.name)
            self.logging.info(f"Function {function.name} - waiting for deployment...")
            our_function_req = (
                self.function_client.projects().locations().functions().get(name=full_func_name)
            )
            deployed = False
            while not deployed:
                status_res = our_function_req.execute()
                if status_res["status"] == "ACTIVE":
                    deployed = True
                else:
                    time.sleep(3)
            self.logging.info(f"Function {function.name} - deployed!")
            invoke_url = status_res["httpsTrigger"]["url"]

            trigger = HTTPTrigger(invoke_url)
        else:
            raise RuntimeError("Not supported!")

        trigger.logging_handlers = self.logging_handlers
        function.add_trigger(trigger)
        self.cache_client.update_function(function)
        return trigger

    def cached_function(self, function: Function):

        from sebs.faas.function import Trigger
        from sebs.gcp.triggers import LibraryTrigger

        for trigger in function.triggers(Trigger.TriggerType.LIBRARY):
            gcp_trigger = cast(LibraryTrigger, trigger)
            gcp_trigger.logging_handlers = self.logging_handlers
            gcp_trigger.deployment_client = self

    def update_function(
        self,
        function: Function,
        code_package: Benchmark,
        container_deployment: bool,
        container_uri: str,
    ):

        if container_deployment:
            raise NotImplementedError("Container deployment is not supported in GCP")

        function = cast(GCPFunction, function)
        language_runtime = code_package.language_version

        function_cfg = FunctionConfig.from_benchmark(code_package)
        architecture = function_cfg.architecture.value
        code_package_name = os.path.basename(code_package.code_location)
        storage = cast(GCPStorage, self._system_resources.get_storage())
        code_package_name = f"{architecture}-{code_package_name}"

        bucket = function.code_bucket(code_package.benchmark, storage)
        storage.upload(bucket, code_package.code_location, code_package_name)

        envs = self._generate_function_envs(code_package)

        self.logging.info(f"Uploaded new code package to {bucket}/{code_package_name}")
        full_func_name = GCP.get_full_function_name(
            self.config.project_name, self.config.region, function.name
        )
        req = (
            self.function_client.projects()
            .locations()
            .functions()
            .patch(
                name=full_func_name,
                body={
                    "name": full_func_name,
                    "entryPoint": "handler",
                    "runtime": code_package.language_name + language_runtime.replace(".", ""),
                    "availableMemoryMb": function.config.memory,
                    "timeout": str(function.config.timeout) + "s",
                    "httpsTrigger": {},
                    "sourceArchiveUrl": "gs://" + bucket + "/" + code_package_name,
                    "environmentVariables": envs,
                },
            )
        )
        res = req.execute()
        versionId = res["metadata"]["versionId"]
        retries = 0
        last_version = -1
        while retries < 100:
            is_deployed, last_version = self.is_deployed(function.name, versionId)
            if not is_deployed:
                time.sleep(5)
                retries += 1
            else:
                break
            if retries > 0 and retries % 10 == 0:
                self.logging.info(f"Waiting for function deployment, {retries} retries.")
        if retries == 100:
            raise RuntimeError(
                "Failed to publish new function code after 10 attempts. "
                f"Version {versionId} has not been published, last version {last_version}."
            )
        self.logging.info("Published new function code and configuration.")

    def _update_envs(self, full_function_name: str, envs: dict) -> dict:

        get_req = (
            self.function_client.projects().locations().functions().get(name=full_function_name)
        )
        response = get_req.execute()

        # preserve old variables while adding new ones.
        # but for conflict, we select the new one
        if "environmentVariables" in response:
            envs = {**response["environmentVariables"], **envs}

        return envs

    def _generate_function_envs(self, code_package: Benchmark) -> dict:

        envs = {}
        if code_package.uses_nosql:

            db = (
                cast(GCPSystemResources, self._system_resources)
                .get_nosql_storage()
                .benchmark_database(code_package.benchmark)
            )
            envs["NOSQL_STORAGE_DATABASE"] = db

        return envs

    def update_function_configuration(
        self, function: Function, code_package: Benchmark, env_variables: dict = {}
    ):

        assert code_package.has_input_processed

        function = cast(GCPFunction, function)
        full_func_name = GCP.get_full_function_name(
            self.config.project_name, self.config.region, function.name
        )

        envs = self._generate_function_envs(code_package)
        envs = {**envs, **env_variables}
        # GCP might overwrite existing variables
        # If we modify them, we need to first read existing ones and append.
        if len(envs) > 0:
            envs = self._update_envs(full_func_name, envs)

        if len(envs) > 0:

            req = (
                self.function_client.projects()
                .locations()
                .functions()
                .patch(
                    name=full_func_name,
                    updateMask="availableMemoryMb,timeout,environmentVariables",
                    body={
                        "availableMemoryMb": function.config.memory,
                        "timeout": str(function.config.timeout) + "s",
                        "environmentVariables": envs,
                    },
                )
            )

        else:

            req = (
                self.function_client.projects()
                .locations()
                .functions()
                .patch(
                    name=full_func_name,
                    updateMask="availableMemoryMb,timeout",
                    body={
                        "availableMemoryMb": function.config.memory,
                        "timeout": str(function.config.timeout) + "s",
                    },
                )
            )

        res = req.execute()
        versionId = res["metadata"]["versionId"]
        retries = 0
        last_version = -1
        while retries < 100:
            is_deployed, last_version = self.is_deployed(function.name, versionId)
            if not is_deployed:
                time.sleep(5)
                retries += 1
            else:
                break
            if retries > 0 and retries % 10 == 0:
                self.logging.info(f"Waiting for function deployment, {retries} retries.")
        if retries == 100:
            raise RuntimeError(
                "Failed to publish new function code after 10 attempts. "
                f"Version {versionId} has not been published, last version {last_version}."
            )
        self.logging.info("Published new function configuration.")

        return versionId

    @staticmethod
    def get_full_function_name(project_name: str, location: str, func_name: str):
        return f"projects/{project_name}/locations/{location}/functions/{func_name}"

    def prepare_experiment(self, benchmark):
        logs_bucket = self._system_resources.get_storage().add_output_bucket(
            benchmark, suffix="logs"
        )
        return logs_bucket

    def shutdown(self) -> None:
        cast(GCPSystemResources, self._system_resources).shutdown()
        super().shutdown()

    def download_metrics(
        self, function_name: str, start_time: int, end_time: int, requests: dict, metrics: dict
    ):

        from google.api_core import exceptions
        from time import sleep

        def wrapper(gen):
            while True:
                try:
                    yield next(gen)
                except StopIteration:
                    break
                except exceptions.ResourceExhausted:
                    self.logging.info("Google Cloud resources exhausted, sleeping 30s")
                    sleep(30)

        """
            Use GCP's logging system to find execution time of each function invocation.

            There shouldn't be problem of waiting for complete results,
            since logs appear very quickly here.
        """
        import google.cloud.logging as gcp_logging

        logging_client = gcp_logging.Client()
        logger = logging_client.logger("cloudfunctions.googleapis.com%2Fcloud-functions")

        """
            GCP accepts only single date format: 'YYYY-MM-DDTHH:MM:SSZ'.
            Thus, we first convert timestamp to UTC timezone.
            Then, we generate correct format.

            Add 1 second to end time to ensure that removing
            milliseconds doesn't affect query.
        """
        timestamps = []
        for timestamp in [start_time, end_time + 1]:
            utc_date = datetime.fromtimestamp(timestamp, tz=timezone.utc)
            timestamps.append(utc_date.strftime("%Y-%m-%dT%H:%M:%SZ"))

        invocations = logger.list_entries(
            filter_=(
                f'resource.labels.function_name = "{function_name}" '
                f'timestamp >= "{timestamps[0]}" '
                f'timestamp <= "{timestamps[1]}"'
            ),
            page_size=1000,
        )
        invocations_processed = 0
        if hasattr(invocations, "pages"):
            pages = list(wrapper(invocations.pages))
        else:
            pages = [list(wrapper(invocations))]
        entries = 0
        for page in pages:  # invocations.pages:
            for invoc in page:
                entries += 1
                if "execution took" in invoc.payload:
                    execution_id = invoc.labels["execution_id"]
                    # might happen that we get invocation from another experiment
                    if execution_id not in requests:
                        continue
                    # find number of miliseconds
                    regex_result = re.search(r"\d+ ms", invoc.payload)
                    assert regex_result
                    exec_time = regex_result.group().split()[0]
                    # convert into microseconds
                    requests[execution_id].provider_times.execution = int(exec_time) * 1000
                    invocations_processed += 1
        self.logging.info(
            f"GCP: Received {entries} entries, found time metrics for {invocations_processed} "
            f"out of {len(requests.keys())} invocations."
        )

        """
            Use metrics to find estimated values for maximum memory used, active instances
            and network traffic.
            https://cloud.google.com/monitoring/api/metrics_gcp#gcp-cloudfunctions
        """

        # Set expected metrics here
        available_metrics = ["execution_times", "user_memory_bytes", "network_egress"]

        client = monitoring_v3.MetricServiceClient()
        project_name = client.common_project_path(self.config.project_name)

        end_time_nanos, end_time_seconds = math.modf(end_time)
        start_time_nanos, start_time_seconds = math.modf(start_time)

        interval = monitoring_v3.TimeInterval(
            {
                "end_time": {"seconds": int(end_time_seconds) + 60},
                "start_time": {"seconds": int(start_time_seconds)},
            }
        )

        for metric in available_metrics:

            metrics[metric] = []

            list_request = monitoring_v3.ListTimeSeriesRequest(
                name=project_name,
                filter='metric.type = "cloudfunctions.googleapis.com/function/{}"'.format(metric),
                interval=interval,
            )

            results = client.list_time_series(list_request)
            for result in results:
                if result.resource.labels.get("function_name") == function_name:
                    for point in result.points:
                        metrics[metric] += [
                            {
                                "mean_value": point.value.distribution_value.mean,
                                "executions_count": point.value.distribution_value.count,
                            }
                        ]

    def _enforce_cold_start(self, function: Function, code_package: Benchmark):

        self.cold_start_counter += 1
        new_version = self.update_function_configuration(
            function, code_package, {"cold_start": str(self.cold_start_counter)}
        )

        return new_version

    def enforce_cold_start(self, functions: List[Function], code_package: Benchmark):

        new_versions = []
        for func in functions:
            new_versions.append((self._enforce_cold_start(func, code_package), func))
            self.cold_start_counter -= 1

        # verify deployment
        undeployed_functions = []
        deployment_done = False
        while not deployment_done:
            for versionId, func in new_versions:
                is_deployed, last_version = self.is_deployed(func.name, versionId)
                if not is_deployed:
                    undeployed_functions.append((versionId, func))
            deployed = len(new_versions) - len(undeployed_functions)
            self.logging.info(f"Redeployed {deployed} out of {len(new_versions)}")
            if deployed == len(new_versions):
                deployment_done = True
                break
            time.sleep(5)
            new_versions = undeployed_functions
            undeployed_functions = []

        self.cold_start_counter += 1

    def get_functions(self, code_package: Benchmark, function_names: List[str]) -> List["Function"]:

        functions: List["Function"] = []
        undeployed_functions_before = []
        for func_name in function_names:
            func = self.get_function(code_package, func_name)
            functions.append(func)
            undeployed_functions_before.append(func)

        # verify deployment
        undeployed_functions = []
        deployment_done = False
        while not deployment_done:
            for func in undeployed_functions_before:
                is_deployed, last_version = self.is_deployed(func.name)
                if not is_deployed:
                    undeployed_functions.append(func)
            deployed = len(undeployed_functions_before) - len(undeployed_functions)
            self.logging.info(f"Deployed {deployed} out of {len(undeployed_functions_before)}")
            if deployed == len(undeployed_functions_before):
                deployment_done = True
                break
            time.sleep(5)
            undeployed_functions_before = undeployed_functions
            undeployed_functions = []
            self.logging.info(f"Waiting on {undeployed_functions_before}")

        return functions

    def is_deployed(self, func_name: str, versionId: int = -1) -> Tuple[bool, int]:
        name = GCP.get_full_function_name(self.config.project_name, self.config.region, func_name)
        function_client = self.get_function_client()
        status_req = function_client.projects().locations().functions().get(name=name)
        status_res = status_req.execute()
        if versionId == -1:
            return (status_res["status"] == "ACTIVE", status_res["versionId"])
        else:
            return (status_res["versionId"] == versionId, status_res["versionId"])

    def deployment_version(self, func: Function) -> int:
        name = GCP.get_full_function_name(self.config.project_name, self.config.region, func.name)
        function_client = self.get_function_client()
        status_req = function_client.projects().locations().functions().get(name=name)
        status_res = status_req.execute()
        return int(status_res["versionId"])

    # @abstractmethod
    # def get_invocation_error(self, function_name: str,
    #   start_time: int, end_time: int):
    #    pass

    # @abstractmethod
    # def download_metrics(self):
    #    pass

    """
       Helper method for recursive_zip

       :param base_directory: path to directory to be zipped
       :param path: path to file of subdirectory to be zipped
       :param archive: ZipFile object
    """

    @staticmethod
    def helper_zip(base_directory: str, path: str, archive: zipfile.ZipFile):
        paths = os.listdir(path)
        for p in paths:
            directory = os.path.join(path, p)
            if os.path.isdir(directory):
                GCP.helper_zip(base_directory, directory, archive)
            else:
                if directory != archive.filename:  # prevent form including itself
                    archive.write(directory, os.path.relpath(directory, base_directory))

    """
       https://gist.github.com/felixSchl/d38b455df8bf83a78d3d

       Zip directory with relative paths given an absolute path
       If the archive exists only new files are added and updated.
       If the archive does not exist a new one is created.

       :param path: absolute path to the directory to be zipped
       :param archname: path to the zip file
    """

    @staticmethod
    def recursive_zip(directory: str, archname: str):
        archive = zipfile.ZipFile(archname, "w", zipfile.ZIP_DEFLATED, compresslevel=9)
        if os.path.isdir(directory):
            GCP.helper_zip(directory, directory, archive)
        else:
            # if the passed directory is actually a file we just add the file to the zip archive
            _, name = os.path.split(directory)
            archive.write(directory, name)
        archive.close()
        return True<|MERGE_RESOLUTION|>--- conflicted
+++ resolved
@@ -85,46 +85,17 @@
     def get_function_client(self):
         return self.function_client
 
-<<<<<<< HEAD
-    @staticmethod
-    def default_function_name(code_package: Benchmark) -> str:
-=======
-    """
-        Access persistent storage instance.
-        It might be a remote and truly persistent service (AWS S3, Azure Blob..),
-        or a dynamically allocated local instance.
-
-        :param replace_existing: replace benchmark input data if exists already
-    """
-
-    def get_storage(
-        self,
-        replace_existing: bool = False,
-        benchmark=None,
-        buckets=None,
-    ) -> PersistentStorage:
-        if not self.storage:
-            self.storage = GCPStorage(
-                self.config.region, self.cache_client, self.config.resources, replace_existing
-            )
-            self.storage.logging_handlers = self.logging_handlers
-        else:
-            self.storage.replace_existing = replace_existing
-        return self.storage
-
-    # @staticmethod
     def default_function_name(
-        self,code_package: Benchmark, resources: Optional[Resources] = None
+        self, code_package: Benchmark, resources: Optional[Resources] = None
     ) -> str:
->>>>>>> 620f681a
         # Create function name
         resource_id = resources.resources_id if resources else self.config.resources.resources_id
         func_name = "sebs-{}-{}-{}-{}".format(
-                resource_id,
-                code_package.benchmark,
-                code_package.language_name,
-                code_package.language_version,
-            )
+            resource_id,
+            code_package.benchmark,
+            code_package.language_name,
+            code_package.language_version,
+        )
         return GCP.format_function_name(func_name)
 
     @staticmethod
