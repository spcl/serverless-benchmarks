import docker
import os
import logging
import re
import shutil
import time
import math
import zipfile
from datetime import datetime, timezone
from typing import cast, Dict, Optional, Tuple, List, Type

from googleapiclient.discovery import build
from googleapiclient.errors import HttpError
import google.cloud.monitoring_v3 as monitoring_v3

from sebs.cache import Cache
from sebs.config import SeBSConfig
from sebs.benchmark import Benchmark
<<<<<<< HEAD
from sebs.faas.nosql import NoSQLStorage
from sebs.faas.function import CloudBenchmark, Function, FunctionConfig, Trigger, Workflow
from sebs.gcp.storage import PersistentStorage
=======
from sebs.faas.function import Function, FunctionConfig, Trigger
>>>>>>> 0843b00c
from sebs.faas.config import Resources
from sebs.faas.system import System
from sebs.gcp.cli import GCloudCLI
from sebs.gcp.config import GCPConfig
from sebs.gcp.resources import GCPSystemResources
from sebs.gcp.storage import GCPStorage
from sebs.gcp.function import GCPFunction
from sebs.gcp.workflow import GCPWorkflow
from sebs.gcp.generator import GCPGenerator
from sebs.utils import LoggingHandlers, replace_string_in_file

import json

"""
    This class provides basic abstractions for the FaaS system.
    It provides the interface for initialization of the system and storage
    services, creation and update of serverless functions and querying
    logging and measurements services to obtain error messages and performance
    measurements.
"""


class GCP(System):
    def __init__(
        self,
        system_config: SeBSConfig,
        config: GCPConfig,
        cache_client: Cache,
        docker_client: docker.client,
        logging_handlers: LoggingHandlers,
    ):
        super().__init__(
            system_config,
            cache_client,
            docker_client,
            GCPSystemResources(
                system_config, config, cache_client, docker_client, logging_handlers
            ),
        )
        self._config = config
        self.logging_handlers = logging_handlers

    @property
    def config(self) -> GCPConfig:
        return self._config

    @staticmethod
    def name():
        return "gcp"

    @staticmethod
    def typename():
        return "GCP"

    @staticmethod
    def function_type() -> "Type[Function]":
        return GCPFunction

<<<<<<< HEAD
    @staticmethod
    def workflow_type() -> "Type[Workflow]":
        return GCPWorkflow

    @property
    def cli_instance(self) -> GCloudCLI:
        assert self._cli_instance
        return self._cli_instance

=======
>>>>>>> 0843b00c
    """
        Initialize the system. After the call the local or remote
        FaaS system should be ready to allocate functions, manage
        storage resources and invoke functions.

        :param config: systems-specific parameters
    """

    def initialize(self, config: Dict[str, str] = {}, resource_prefix: Optional[str] = None):
        self.function_client = build("cloudfunctions", "v1", cache_discovery=False)
<<<<<<< HEAD
        self.workflow_client = build("workflows", "v1", cache_discovery=False)
        self.get_storage()
=======
>>>>>>> 0843b00c
        self.initialize_resources(select_prefix=resource_prefix)

    def get_function_client(self):
        return self.function_client

<<<<<<< HEAD
    def get_workflow_client(self):
        return self.workflow_client

    """
        Access persistent storage instance.
        It might be a remote and truly persistent service (AWS S3, Azure Blob..),
        or a dynamically allocated local instance.

        :param replace_existing: replace benchmark input data if exists already
    """

    def get_storage(
        self,
        replace_existing: bool = False,
        benchmark=None,
        buckets=None,
    ) -> PersistentStorage:
        if not self.storage:
            self.storage = GCPStorage(
                self.config.region, self.cache_client, self.config.resources, replace_existing
            )
            self.storage.logging_handlers = self.logging_handlers
        else:
            self.storage.replace_existing = replace_existing
        return self.storage

    def get_nosql_storage(self) -> NoSQLStorage:
        if not self.nosql_storage:
            self.nosql_storage = Datastore(
                self.cli_instance, self.cache_client, self.config.resources, self.config.region
            )
        return self.nosql_storage

=======
>>>>>>> 0843b00c
    @staticmethod
    def default_function_name(code_package: Benchmark) -> str:
        # Create function name
        func_name = "{}-{}-{}".format(
            code_package.benchmark, code_package.language_name, code_package.language_version
        )
        return GCP.format_function_name(func_name)

    @staticmethod
    def format_function_name(func_name: str) -> str:
        # GCP functions must begin with a letter
        func_name = func_name.replace("-", "_")
        func_name = func_name.replace(".", "_")
        return f"function-{func_name}"

    """
        Apply the system-specific code packaging routine to build benchmark.
        The benchmark creates a code directory with the following structure:
        - [benchmark sources]
        - [benchmark resources]
        - [dependence specification], e.g. requirements.txt or package.json
        - [handlers implementation for the language and deployment]

        This step allows us to change the structure above to fit different
        deployment requirements, Example: a zip file for AWS or a specific
        directory structure for Azure.

        :return: path to packaged code and its size
    """

    def package_code(
        self, code_package: Benchmark, directory: str, is_workflow: bool, is_cached: bool
    ) -> Tuple[str, int]:

        CONFIG_FILES = {
            "python": ["handler.py", ".python_packages"],
            "nodejs": ["handler.js", "node_modules"],
        }
        HANDLER = {
            "python": ("handler.py", "main.py"),
            "nodejs": ("handler.js", "index.js"),
        }
        package_config = CONFIG_FILES[code_package.language_name]

        function_dir = os.path.join(directory, "function")
        os.makedirs(function_dir)
        for file in os.listdir(directory):
            if file not in package_config:
                file = os.path.join(directory, file)
                shutil.move(file, function_dir)

        # rename handler function.py since in gcp it has to be caled main.py
        old_name, new_name = HANDLER[code_package.language_name]
        old_path = os.path.join(directory, old_name)
        new_path = os.path.join(directory, new_name)
        shutil.move(old_path, new_path)

        if self.config.resources.redis_host is not None:
            replace_string_in_file(
                new_path, "{{REDIS_HOST}}", f'"{self.config.resources.redis_host}"'
            )
        if self.config.resources.redis_password is not None:
            replace_string_in_file(
                new_path, "{{REDIS_PASSWORD}}", f'"{self.config.resources.redis_password}"'
            )

        """
            zip the whole directory (the zip-file gets uploaded to gcp later)

            Note that the function GCP.recursive_zip is slower than the use of e.g.
            `utils.execute("zip -qu -r9 {}.zip * .".format(benchmark), shell=True)`
            or `shutil.make_archive(benchmark_archive, direcory, directory)`
            But both of the two alternatives need a chance of directory
            (shutil.make_archive does the directorychange internaly)
            which leads to a "race condition" when running several benchmarks
            in parallel, since a change of the current directory is NOT Thread specfic.
        """
        benchmark_archive = "{}.zip".format(os.path.join(directory, code_package.benchmark))
        GCP.recursive_zip(directory, benchmark_archive)
        logging.info("Created {} archive".format(benchmark_archive))

        bytes_size = os.path.getsize(benchmark_archive)
        mbytes = bytes_size / 1024.0 / 1024.0
        logging.info("Zip archive size {:2f} MB".format(mbytes))

        # rename the main.py back to handler.py
        shutil.move(new_path, old_path)

        return os.path.join(directory, "{}.zip".format(code_package.benchmark)), bytes_size

    def create_function(self, code_package: Benchmark, func_name: str) -> "GCPFunction":

        package = code_package.code_location
        benchmark = code_package.benchmark
        language_runtime = code_package.language_version
        timeout = code_package.benchmark_config.timeout
        memory = code_package.benchmark_config.memory
        code_bucket: Optional[str] = None
        storage_client = self._system_resources.get_storage()
        location = self.config.region
        project_name = self.config.project_name
        function_cfg = FunctionConfig.from_benchmark(code_package)

        code_package_name = cast(str, os.path.basename(package))
        code_bucket = storage_client.get_bucket(Resources.StorageBucketType.DEPLOYMENT)
        code_prefix = os.path.join(benchmark, code_package_name)
        storage_client.upload(code_bucket, package, code_prefix)

        self.logging.info("Uploading function {} code to {}".format(func_name, code_bucket))

        full_func_name = GCP.get_full_function_name(project_name, location, func_name)
        get_req = self.function_client.projects().locations().functions().get(name=full_func_name)
        try:
            get_req.execute()
        except HttpError:

            envs = self._generate_function_envs(code_package)
            # FIXME: why is that needed?
            envs["MY_FUNCTION_NAME"] = func_name

            create_req = (
                self.function_client.projects()
                .locations()
                .functions()
                .create(
                    location=GCP.get_location(project_name, location),
                    body={
                        "name": full_func_name,
                        "entryPoint": "handler",
                        "runtime": code_package.language_name + language_runtime.replace(".", ""),
                        "availableMemoryMb": memory,
                        "timeout": str(timeout) + "s",
                        "httpsTrigger": {},
                        "ingressSettings": "ALLOW_ALL",
                        "sourceArchiveUrl": "gs://" + code_bucket + "/" + code_prefix,
                        "environmentVariables": envs,
                    },
                )
            )
            create_req.execute()
            self.logging.info(f"Function {func_name} has been created!")
            allow_unauthenticated_req = (
                self.function_client.projects()
                .locations()
                .functions()
                .setIamPolicy(
                    resource=full_func_name,
                    body={
                        "policy": {
                            "bindings": [
                                {"role": "roles/cloudfunctions.invoker", "members": ["allUsers"]}
                            ]
                        }
                    },
                )
            )
            allow_unauthenticated_req.execute()
            self.logging.info(f"Function {func_name} accepts now unauthenticated invocations!")

            function = GCPFunction(
                func_name, benchmark, code_package.hash, function_cfg, code_bucket
            )
        else:
            # if result is not empty, then function does exists
            self.logging.info("Function {} exists on GCP, update the instance.".format(func_name))

            function = GCPFunction(
                name=func_name,
                benchmark=benchmark,
                code_package_hash=code_package.hash,
                cfg=function_cfg,
                bucket=code_bucket,
            )
            self.update_function(function, code_package)

        # Add LibraryFunctionTrigger to a new function
        from sebs.gcp.triggers import FunctionLibraryTrigger

        trigger = FunctionLibraryTrigger(func_name, self)
        trigger.logging_handlers = self.logging_handlers
        function.add_trigger(trigger)

        return function

    def create_function_trigger(
        self, function: Function, trigger_type: Trigger.TriggerType
    ) -> Trigger:
        if trigger_type == Trigger.TriggerType.HTTP:
            from sebs.gcp.triggers import HTTPTrigger

            location = self.config.region
            project_name = self.config.project_name
            full_func_name = GCP.get_full_function_name(project_name, location, function.name)
            self.logging.info(f"Function {function.name} - waiting for deployment...")
            our_function_req = (
                self.function_client.projects().locations().functions().get(name=full_func_name)
            )

            deployed = False
            while not deployed:
                status_res = our_function_req.execute()
                if status_res["status"] == "ACTIVE":
                    deployed = True
                else:
                    time.sleep(3)
            self.logging.info(f"Function {function.name} - deployed!")
            invoke_url = status_res["httpsTrigger"]["url"]

            trigger = HTTPTrigger(invoke_url)
        else:
            raise RuntimeError("Not supported!")

        trigger.logging_handlers = self.logging_handlers
        function.add_trigger(trigger)
        self.cache_client.update_benchmark(function)
        return trigger

    def cached_benchmark(self, function: CloudBenchmark):

        from sebs.faas.function import Trigger
        from sebs.gcp.triggers import LibraryTrigger

        for trigger in function.triggers(Trigger.TriggerType.LIBRARY):
            gcp_trigger = cast(LibraryTrigger, trigger)
            gcp_trigger.logging_handlers = self.logging_handlers
            gcp_trigger.deployment_client = self

    def update_function(self, function: Function, code_package: Benchmark):

        function = cast(GCPFunction, function)
        language_runtime = code_package.language_version
        code_package_name = os.path.basename(code_package.code_location)
        storage = cast(GCPStorage, self._system_resources.get_storage())

        bucket = function.code_bucket(code_package.benchmark, storage)
        storage.upload(bucket, code_package.code_location, code_package_name)

        envs = self._generate_function_envs(code_package)
        envs["MY_FUNCTION_NAME"] = function.name

        self.logging.info(f"Uploaded new code package to {bucket}/{code_package_name}")
        full_func_name = GCP.get_full_function_name(
            self.config.project_name, self.config.region, function.name
        )
        req = (
            self.function_client.projects()
            .locations()
            .functions()
            .patch(
                name=full_func_name,
                body={
                    "name": full_func_name,
                    "entryPoint": "handler",
                    "runtime": code_package.language_name + language_runtime.replace(".", ""),
                    "availableMemoryMb": function.config.memory,
                    "timeout": str(function.config.timeout) + "s",
                    "httpsTrigger": {},
                    "sourceArchiveUrl": "gs://" + bucket + "/" + code_package_name,
                    "environmentVariables": envs
                },
            )
        )
        res = req.execute()
        versionId = res["metadata"]["versionId"]
        retries = 0
        last_version = -1
        while retries < 100:
            is_deployed, last_version = self.is_deployed(function.name, versionId)
            if not is_deployed:
                time.sleep(5)
                retries += 1
            else:
                break
            if retries > 0 and retries % 10 == 0:
                self.logging.info(f"Waiting for function deployment, {retries} retries.")
        if retries == 100:
            raise RuntimeError(
                "Failed to publish new function code after 10 attempts. "
                f"Version {versionId} has not been published, last version {last_version}."
            )
        self.logging.info("Published new function code and configuration.")

    def _update_envs(self, full_function_name: str, envs: dict) -> dict:

        get_req = (
            self.function_client.projects().locations().functions().get(name=full_function_name)
        )
        response = get_req.execute()

        # preserve old variables while adding new ones.
        # but for conflict, we select the new one
        if "environmentVariables" in response:
            envs = {**response["environmentVariables"], **envs}

        return envs

    def _generate_function_envs(self, code_package: Benchmark) -> dict:

        envs = {}
        if code_package.uses_nosql:

            db = (
                cast(GCPSystemResources, self._system_resources)
                .get_nosql_storage()
                .benchmark_database(code_package.benchmark)
            )
            envs["NOSQL_STORAGE_DATABASE"] = db

        return envs

    def update_function_configuration(self, function: Function, code_package: Benchmark):

        assert code_package.has_input_processed

        function = cast(GCPFunction, function)
        full_func_name = GCP.get_full_function_name(
            self.config.project_name, self.config.region, function.name
        )

        envs = self._generate_function_envs(code_package)
        # GCP might overwrite existing variables
        # If we modify them, we need to first read existing ones and append.
        if len(envs) > 0:
            envs = self._update_envs(full_func_name, envs)

        if len(envs) > 0:

            req = (
                self.function_client.projects()
                .locations()
                .functions()
                .patch(
                    name=full_func_name,
                    updateMask="availableMemoryMb,timeout,environmentVariables",
                    body={
                        "availableMemoryMb": function.config.memory,
                        "timeout": str(function.config.timeout) + "s",
                        "environmentVariables": envs,
                    },
                )
            )

        else:

            req = (
                self.function_client.projects()
                .locations()
                .functions()
                .patch(
                    name=full_func_name,
                    updateMask="availableMemoryMb,timeout",
                    body={
                        "availableMemoryMb": function.config.memory,
                        "timeout": str(function.config.timeout) + "s",
                    },
                )
            )

        res = req.execute()
        versionId = res["metadata"]["versionId"]
        retries = 0
        last_version = -1
        while retries < 100:
            is_deployed, last_version = self.is_deployed(function.name, versionId)
            if not is_deployed:
                time.sleep(5)
                retries += 1
            else:
                break
            if retries > 0 and retries % 10 == 0:
                self.logging.info(f"Waiting for function deployment, {retries} retries.")
        if retries == 100:
            raise RuntimeError(
                "Failed to publish new function code after 10 attempts. "
                f"Version {versionId} has not been published, last version {last_version}."
            )
        self.logging.info("Published new function configuration.")

    @staticmethod
    def get_full_function_name(project_name: str, location: str, func_name: str):
        return f"projects/{project_name}/locations/{location}/functions/{func_name}"

    def create_workflow(self, code_package: Benchmark, workflow_name: str) -> "GCPWorkflow":
        from sebs.gcp.triggers import HTTPTrigger

        benchmark = code_package.benchmark
        code_bucket: Optional[str] = None
        location = self.config.region
        project_name = self.config.project_name
        function_cfg = FunctionConfig.from_benchmark(code_package)

        # Make sure we have a valid workflow benchmark
        definition_path = os.path.join(code_package.benchmark_path, "definition.json")
        if not os.path.exists(definition_path):
            raise ValueError(f"No workflow definition found for {workflow_name}")

        # First we create a function for each code file
        prefix = workflow_name + "___"
        code_files = list(code_package.get_code_files(include_config=False))
        func_names = [os.path.splitext(os.path.basename(p))[0] for p in code_files]
        funcs = [self.create_function(code_package, prefix + fn) for fn in func_names]

        # generate workflow definition.json
        triggers = [self.create_function_trigger(f, Trigger.TriggerType.HTTP) for f in funcs]
        urls = [cast(HTTPTrigger, t).url for t in triggers]
        func_triggers = {n: u for (n, u) in zip(func_names, urls)}

        gen = GCPGenerator(workflow_name, func_triggers)
        gen.parse(definition_path)
        definition = gen.generate()

        # map functions require their own workflows
        parent = GCP.get_location(project_name, location)
        for map_id, map_def in gen.generate_maps():
            full_workflow_name = GCP.get_full_workflow_name(project_name, location, map_id)
            create_req = (
                self.workflow_client.projects()  # type: ignore
                .locations()
                .workflows()
                .create(
                    parent=parent,
                    workflowId=map_id,
                    body={
                        "name": full_workflow_name,
                        "sourceContents": map_def,
                    },
                )
            )
            create_req.execute()
            self.logging.info(f"Map workflow {map_id} has been created!")

        full_workflow_name = GCP.get_full_workflow_name(project_name, location, workflow_name)
        get_req = (
            self.workflow_client.projects()  # type: ignore
            .locations()
            .workflows()
            .get(name=full_workflow_name)
        )

        try:
            get_req.execute()
        except HttpError:
            create_req = (
                self.workflow_client.projects()  # type: ignore
                .locations()
                .workflows()
                .create(
                    parent=parent,
                    workflowId=workflow_name,
                    body={
                        "name": full_workflow_name,
                        "sourceContents": definition,
                    },
                )
            )
            create_req.execute()
            self.logging.info(f"Workflow {workflow_name} has been created!")

            workflow = GCPWorkflow(
                workflow_name,
                funcs,
                benchmark,
                code_package.hash,
                function_cfg,
                code_bucket,
            )
        else:
            # if result is not empty, then function does exists
            self.logging.info(
                "Workflow {} exists on GCP, update the instance.".format(workflow_name)
            )

            workflow = GCPWorkflow(
                name=workflow_name,
                functions=funcs,
                benchmark=benchmark,
                code_package_hash=code_package.hash,
                cfg=function_cfg,
                bucket=code_bucket,
            )
            self.update_workflow(workflow, code_package)

        # Add LibraryTrigger to a new function
        from sebs.gcp.triggers import WorkflowLibraryTrigger

        trigger = WorkflowLibraryTrigger(workflow_name, self)
        trigger.logging_handlers = self.logging_handlers
        workflow.add_trigger(trigger)

        return workflow

    def create_workflow_trigger(
        self, workflow: Workflow, trigger_type: Trigger.TriggerType
    ) -> Trigger:
        from sebs.gcp.triggers import WorkflowLibraryTrigger

        if trigger_type == Trigger.TriggerType.HTTP:
            raise NotImplementedError("Cannot create http triggers for workflows.")
        else:
            trigger = WorkflowLibraryTrigger(workflow.name, self)

        trigger.logging_handlers = self.logging_handlers
        workflow.add_trigger(trigger)
        self.cache_client.update_benchmark(workflow)
        return trigger

    def update_workflow(self, workflow: Workflow, code_package: Benchmark):
        from sebs.gcp.triggers import HTTPTrigger

        workflow = cast(GCPWorkflow, workflow)

        # Make sure we have a valid workflow benchmark
        definition_path = os.path.join(code_package.benchmark_path, "definition.json")
        if not os.path.exists(definition_path):
            raise ValueError(f"No workflow definition found for {workflow.name}")

        # First we create a function for each code file
        prefix = workflow.name + "___"
        code_files = list(code_package.get_code_files(include_config=False))
        func_names = [os.path.splitext(os.path.basename(p))[0] for p in code_files]
        funcs = [self.create_function(code_package, prefix + fn) for fn in func_names]

        # Generate workflow definition.json
        triggers = [self.create_function_trigger(f, Trigger.TriggerType.HTTP) for f in funcs]
        urls = [cast(HTTPTrigger, t).url for t in triggers]
        func_triggers = {n: u for (n, u) in zip(func_names, urls)}
        gen = GCPGenerator(workflow.name, func_triggers)
        gen.parse(definition_path)
        definition = gen.generate()

        for map_id, map_def in gen.generate_maps():
            full_workflow_name = GCP.get_full_workflow_name(
                self.config.project_name, self.config.region, map_id
            )
            patch_req = (
                self.workflow_client.projects()  # type: ignore
                .locations()
                .workflows()
                .patch(
                    name=full_workflow_name,
                    body={
                        "name": full_workflow_name,
                        "sourceContents": map_def,
                    },
                )
            )
            patch_req.execute()
            self.logging.info("Published new map workflow code.")

        full_workflow_name = GCP.get_full_workflow_name(
            self.config.project_name, self.config.region, workflow.name
        )
        req = (
            self.workflow_client.projects()  # type: ignore
            .locations()
            .workflows()
            .patch(
                name=full_workflow_name,
                body={"name": full_workflow_name, "sourceContents": definition},
            )
        )
        req.execute()
        workflow.functions = funcs
        self.logging.info("Published new workflow code and configuration.")

    @staticmethod
    def get_full_workflow_name(project_name: str, location: str, workflow_name: str):
        return f"projects/{project_name}/locations/{location}/workflows/{workflow_name}"

    def prepare_experiment(self, benchmark):
        logs_bucket = self._system_resources.get_storage().add_output_bucket(
            benchmark, suffix="logs"
        )
        return logs_bucket

    def shutdown(self) -> None:
        cast(GCPSystemResources, self._system_resources).shutdown()
        super().shutdown()

    def download_metrics(
        self, function_name: str, start_time: int, end_time: int, requests: dict, metrics: dict
    ):

        from google.api_core import exceptions
        from time import sleep

        def wrapper(gen):
            while True:
                try:
                    yield next(gen)
                except StopIteration:
                    break
                except exceptions.ResourceExhausted:
                    self.logging.info("Google Cloud resources exhausted, sleeping 30s")
                    sleep(30)

        """
            Use GCP's logging system to find execution time of each function invocation.

            There shouldn't be problem of waiting for complete results,
            since logs appear very quickly here.
        """
        import google.cloud.logging as gcp_logging

        logging_client = gcp_logging.Client()
        logger = logging_client.logger("cloudfunctions.googleapis.com%2Fcloud-functions")

        """
            GCP accepts only single date format: 'YYYY-MM-DDTHH:MM:SSZ'.
            Thus, we first convert timestamp to UTC timezone.
            Then, we generate correct format.

            Add 1 second to end time to ensure that removing
            milliseconds doesn't affect query.
        """
        timestamps = []
        for timestamp in [start_time, end_time + 1]:
            utc_date = datetime.fromtimestamp(timestamp, tz=timezone.utc)
            timestamps.append(utc_date.strftime("%Y-%m-%dT%H:%M:%SZ"))

        invocations = logger.list_entries(
            filter_=(
                f'resource.labels.function_name = "{function_name}" '
                f'timestamp >= "{timestamps[0]}" '
                f'timestamp <= "{timestamps[1]}"'
            ),
            page_size=1000,
        )
        invocations_processed = 0
        if hasattr(invocations, "pages"):
            pages = list(wrapper(invocations.pages))
        else:
            pages = [list(wrapper(invocations))]
        entries = 0
        for page in pages:  # invocations.pages:
            for invoc in page:
                entries += 1
                if "execution took" in invoc.payload:
                    execution_id = invoc.labels["execution_id"]
                    # might happen that we get invocation from another experiment
                    if execution_id not in requests:
                        continue
                    # find number of miliseconds
                    regex_result = re.search(r"\d+ ms", invoc.payload)
                    assert regex_result
                    exec_time = regex_result.group().split()[0]
                    # convert into microseconds
                    requests[execution_id].provider_times.execution = int(exec_time) * 1000
                    invocations_processed += 1
        self.logging.info(
            f"GCP: Received {entries} entries, found time metrics for {invocations_processed} "
            f"out of {len(requests.keys())} invocations."
        )

        """
            Use metrics to find estimated values for maximum memory used, active instances
            and network traffic.
            https://cloud.google.com/monitoring/api/metrics_gcp#gcp-cloudfunctions
        """

        # Set expected metrics here
        available_metrics = ["execution_times", "user_memory_bytes", "network_egress"]

        client = monitoring_v3.MetricServiceClient()
        project_name = client.common_project_path(self.config.project_name)

        end_time_nanos, end_time_seconds = math.modf(end_time)
        start_time_nanos, start_time_seconds = math.modf(start_time)

        interval = monitoring_v3.TimeInterval(
            {
                "end_time": {"seconds": int(end_time_seconds) + 60},
                "start_time": {"seconds": int(start_time_seconds)},
            }
        )

        for metric in available_metrics:

            metrics[metric] = []

            list_request = monitoring_v3.ListTimeSeriesRequest(
                name=project_name,
                filter='metric.type = "cloudfunctions.googleapis.com/function/{}"'.format(metric),
                interval=interval,
            )

            results = client.list_time_series(list_request)
            for result in results:
                if result.resource.labels.get("function_name") == function_name:
                    for point in result.points:
                        metrics[metric] += [
                            {
                                "mean_value": point.value.distribution_value.mean,
                                "executions_count": point.value.distribution_value.count,
                            }
                        ]

    def _enforce_cold_start(self, function: Function):

        name = GCP.get_full_function_name(
            self.config.project_name, self.config.region, function.name
        )

        self.cold_start_counter += 1
        envs = self._update_envs(name, {})
        envs["cold_start"] = str(self.cold_start_counter)
        # FIXME: why is that needed?
        envs["MY_FUNCTION_NAME"] = function.name

        req = (
            self.function_client.projects()
            .locations()
            .functions()
            .patch(
                name=name,
                updateMask="environmentVariables",
                body={"environmentVariables": envs},
            )
        )
        res = req.execute()
        new_version = res["metadata"]["versionId"]

        return new_version

    def enforce_cold_start(self, functions: List[Function], code_package: Benchmark):

        new_versions = []
        for func in functions:
            new_versions.append((self._enforce_cold_start(func), func))
            self.cold_start_counter -= 1

        # verify deployment
        undeployed_functions = []
        deployment_done = False
        while not deployment_done:
            for versionId, func in new_versions:
                is_deployed, last_version = self.is_deployed(func.name, versionId)
                if not is_deployed:
                    undeployed_functions.append((versionId, func))
            deployed = len(new_versions) - len(undeployed_functions)
            self.logging.info(f"Redeployed {deployed} out of {len(new_versions)}")
            if deployed == len(new_versions):
                deployment_done = True
                break
            time.sleep(5)
            new_versions = undeployed_functions
            undeployed_functions = []

        self.cold_start_counter += 1

    def get_functions(self, code_package: Benchmark, function_names: List[str]) -> List["Function"]:

        functions: List["Function"] = []
        undeployed_functions_before = []
        for func_name in function_names:
            func = self.get_function(code_package, func_name)
            functions.append(func)
            undeployed_functions_before.append(func)

        # verify deployment
        undeployed_functions = []
        deployment_done = False
        while not deployment_done:
            for func in undeployed_functions_before:
                is_deployed, last_version = self.is_deployed(func.name)
                if not is_deployed:
                    undeployed_functions.append(func)
            deployed = len(undeployed_functions_before) - len(undeployed_functions)
            self.logging.info(f"Deployed {deployed} out of {len(undeployed_functions_before)}")
            if deployed == len(undeployed_functions_before):
                deployment_done = True
                break
            time.sleep(5)
            undeployed_functions_before = undeployed_functions
            undeployed_functions = []
            self.logging.info(f"Waiting on {undeployed_functions_before}")

        return functions

    def is_deployed(self, func_name: str, versionId: int = -1) -> Tuple[bool, int]:
        name = GCP.get_full_function_name(self.config.project_name, self.config.region, func_name)
        function_client = self.get_function_client()
        status_req = function_client.projects().locations().functions().get(name=name)
        status_res = status_req.execute()
        if versionId == -1:
            return (status_res["status"] == "ACTIVE", status_res["versionId"])
        else:
            return (status_res["versionId"] == versionId, status_res["versionId"])

    def deployment_version(self, func: Function) -> int:
        name = GCP.get_full_function_name(self.config.project_name, self.config.region, func.name)
        function_client = self.get_function_client()
        status_req = function_client.projects().locations().functions().get(name=name)
        status_res = status_req.execute()
        return int(status_res["versionId"])

    @staticmethod
    def get_location(project_name: str, location: str) -> str:
        return f"projects/{project_name}/locations/{location}"

    # @abstractmethod
    # def get_invocation_error(self, function_name: str,
    #   start_time: int, end_time: int):
    #    pass

    # @abstractmethod
    # def download_metrics(self):
    #    pass

    """
       Helper method for recursive_zip

       :param base_directory: path to directory to be zipped
       :param path: path to file of subdirectory to be zipped
       :param archive: ZipFile object
    """

    @staticmethod
    def helper_zip(base_directory: str, path: str, archive: zipfile.ZipFile):
        paths = os.listdir(path)
        for p in paths:
            directory = os.path.join(path, p)
            if os.path.isdir(directory):
                GCP.helper_zip(base_directory, directory, archive)
            else:
                if directory != archive.filename:  # prevent form including itself
                    archive.write(directory, os.path.relpath(directory, base_directory))

    """
       https://gist.github.com/felixSchl/d38b455df8bf83a78d3d

       Zip directory with relative paths given an absolute path
       If the archive exists only new files are added and updated.
       If the archive does not exist a new one is created.

       :param path: absolute path to the directory to be zipped
       :param archname: path to the zip file
    """

    @staticmethod
    def recursive_zip(directory: str, archname: str):
        archive = zipfile.ZipFile(archname, "w", zipfile.ZIP_DEFLATED, compresslevel=9)
        if os.path.isdir(directory):
            GCP.helper_zip(directory, directory, archive)
        else:
            # if the passed directory is actually a file we just add the file to the zip archive
            _, name = os.path.split(directory)
            archive.write(directory, name)
        archive.close()
        return True<|MERGE_RESOLUTION|>--- conflicted
+++ resolved
@@ -16,13 +16,7 @@
 from sebs.cache import Cache
 from sebs.config import SeBSConfig
 from sebs.benchmark import Benchmark
-<<<<<<< HEAD
-from sebs.faas.nosql import NoSQLStorage
 from sebs.faas.function import CloudBenchmark, Function, FunctionConfig, Trigger, Workflow
-from sebs.gcp.storage import PersistentStorage
-=======
-from sebs.faas.function import Function, FunctionConfig, Trigger
->>>>>>> 0843b00c
 from sebs.faas.config import Resources
 from sebs.faas.system import System
 from sebs.gcp.cli import GCloudCLI
@@ -81,18 +75,10 @@
     def function_type() -> "Type[Function]":
         return GCPFunction
 
-<<<<<<< HEAD
     @staticmethod
     def workflow_type() -> "Type[Workflow]":
         return GCPWorkflow
 
-    @property
-    def cli_instance(self) -> GCloudCLI:
-        assert self._cli_instance
-        return self._cli_instance
-
-=======
->>>>>>> 0843b00c
     """
         Initialize the system. After the call the local or remote
         FaaS system should be ready to allocate functions, manage
@@ -103,52 +89,15 @@
 
     def initialize(self, config: Dict[str, str] = {}, resource_prefix: Optional[str] = None):
         self.function_client = build("cloudfunctions", "v1", cache_discovery=False)
-<<<<<<< HEAD
         self.workflow_client = build("workflows", "v1", cache_discovery=False)
-        self.get_storage()
-=======
->>>>>>> 0843b00c
         self.initialize_resources(select_prefix=resource_prefix)
 
     def get_function_client(self):
         return self.function_client
 
-<<<<<<< HEAD
     def get_workflow_client(self):
         return self.workflow_client
 
-    """
-        Access persistent storage instance.
-        It might be a remote and truly persistent service (AWS S3, Azure Blob..),
-        or a dynamically allocated local instance.
-
-        :param replace_existing: replace benchmark input data if exists already
-    """
-
-    def get_storage(
-        self,
-        replace_existing: bool = False,
-        benchmark=None,
-        buckets=None,
-    ) -> PersistentStorage:
-        if not self.storage:
-            self.storage = GCPStorage(
-                self.config.region, self.cache_client, self.config.resources, replace_existing
-            )
-            self.storage.logging_handlers = self.logging_handlers
-        else:
-            self.storage.replace_existing = replace_existing
-        return self.storage
-
-    def get_nosql_storage(self) -> NoSQLStorage:
-        if not self.nosql_storage:
-            self.nosql_storage = Datastore(
-                self.cli_instance, self.cache_client, self.config.resources, self.config.region
-            )
-        return self.nosql_storage
-
-=======
->>>>>>> 0843b00c
     @staticmethod
     def default_function_name(code_package: Benchmark) -> str:
         # Create function name
