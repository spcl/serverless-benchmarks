--- conflicted
+++ resolved
@@ -316,13 +316,8 @@
                         "availableMemoryMb": memory,
                         "timeout": str(timeout) + "s",
                         "ingressSettings": "ALLOW_ALL",
-<<<<<<< HEAD
-                        "sourceArchiveUrl": "gs://" + code_bucket + "/" + code_package_name,
+                        "sourceArchiveUrl": "gs://" + code_bucket + "/" + code_prefix,
                     } | trigger_info,
-=======
-                        "sourceArchiveUrl": "gs://" + code_bucket + "/" + code_prefix,
-                    },
->>>>>>> a2eb9367
                 )
             )
             create_req.execute()
