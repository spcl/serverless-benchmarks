import docker
import os
import logging
import re
import shutil
import time
import math
import zipfile
from datetime import datetime, timezone
from typing import cast, Dict, Optional, Tuple, List, Type

from googleapiclient.discovery import build
from googleapiclient.errors import HttpError
from google.cloud import monitoring_v3

from sebs.cache import Cache
from sebs.config import SeBSConfig
from sebs.benchmark import Benchmark
from ..faas.function import Function, Trigger
from ..faas.workflow import Workflow
from .storage import PersistentStorage
from ..faas.system import System
from sebs.gcp.config import GCPConfig
from sebs.gcp.storage import GCPStorage
from sebs.gcp.function import GCPFunction
from sebs.gcp.workflow import GCPWorkflow
from sebs.utils import LoggingHandlers

"""
    This class provides basic abstractions for the FaaS system.
    It provides the interface for initialization of the system and storage
    services, creation and update of serverless functions and querying
    logging and measurements services to obtain error messages and performance
    measurements.
"""


class GCP(System):
    def __init__(
        self,
        system_config: SeBSConfig,
        config: GCPConfig,
        cache_client: Cache,
        docker_client: docker.client,
        logging_handlers: LoggingHandlers,
    ):
        super().__init__(system_config, cache_client, docker_client)
        self._config = config
        self.storage: Optional[GCPStorage] = None
        self.logging_handlers = logging_handlers

    @property
    def config(self) -> GCPConfig:
        return self._config

    @staticmethod
    def name():
        return "gcp"

    @staticmethod
    def typename():
        return "GCP"

    @staticmethod
    def function_type() -> "Type[Function]":
        return GCPFunction

    """
        Initialize the system. After the call the local or remote
        FaaS system should be ready to allocate functions, manage
        storage resources and invoke functions.

        :param config: systems-specific parameters
    """

    def initialize(self, config: Dict[str, str] = {}):
        self.function_client = build("cloudfunctions", "v1", cache_discovery=False)
        self.workflow_client = build("workflows", "v1", cache_discovery=False)
        self.get_storage()

    def get_function_client(self):
        return self.function_client
        
    def get_workflow_client(self):
        return self.workflow_client

    """
        Access persistent storage instance.
        It might be a remote and truly persistent service (AWS S3, Azure Blob..),
        or a dynamically allocated local instance.

        :param replace_existing: replace benchmark input data if exists already
    """

    def get_storage(
        self,
        replace_existing: bool = False,
        benchmark=None,
        buckets=None,
    ) -> PersistentStorage:
        if not self.storage:
            self.storage = GCPStorage(self.config.region, self.cache_client, replace_existing)
            self.storage.logging_handlers = self.logging_handlers
        else:
            self.storage.replace_existing = replace_existing
        return self.storage

    @staticmethod
    def default_function_name(code_package: Benchmark) -> str:
        # Create function name
        func_name = "{}-{}-{}".format(
            code_package.benchmark,
            code_package.language_name,
            code_package.benchmark_config.memory,
        )
        return GCP.format_function_name(func_name)

    @staticmethod
    def format_function_name(func_name: str) -> str:
        # GCP functions must begin with a letter
        func_name = func_name.replace("-", "_")
        func_name = func_name.replace(".", "_")
        return f"function-{func_name}"

    """
        Apply the system-specific code packaging routine to build benchmark.
        The benchmark creates a code directory with the following structure:
        - [benchmark sources]
        - [benchmark resources]
        - [dependence specification], e.g. requirements.txt or package.json
        - [handlers implementation for the language and deployment]

        This step allows us to change the structure above to fit different
        deployment requirements, Example: a zip file for AWS or a specific
        directory structure for Azure.

        :return: path to packaged code and its size
    """

    def package_code(self, directory: str, language_name: str, benchmark: str) -> Tuple[str, int]:

        CONFIG_FILES = {
            "python": ["handler.py", ".python_packages"],
            "nodejs": ["handler.js", "node_modules"],
        }
        HANDLER = {
            "python": ("handler.py", "main.py"),
            "nodejs": ("handler.js", "index.js"),
        }
        package_config = CONFIG_FILES[language_name]
        function_dir = os.path.join(directory, "function")
        os.makedirs(function_dir)
        for file in os.listdir(directory):
            if file not in package_config:
                file = os.path.join(directory, file)
                shutil.move(file, function_dir)

        requirements = open(os.path.join(directory, "requirements.txt"), "w")
        requirements.write("google-cloud-storage")
        requirements.close()

        # rename handler function.py since in gcp it has to be caled main.py
        old_name, new_name = HANDLER[language_name]
        old_path = os.path.join(directory, old_name)
        new_path = os.path.join(directory, new_name)
        shutil.move(old_path, new_path)

        """
            zip the whole directroy (the zip-file gets uploaded to gcp later)

            Note that the function GCP.recusive_zip is slower than the use of e.g.
            `utils.execute("zip -qu -r9 {}.zip * .".format(benchmark), shell=True)`
            or `shutil.make_archive(benchmark_archive, direcory, directory)`
            But both of the two alternatives need a chance of directory
            (shutil.make_archive does the directorychange internaly)
            which leads to a "race condition" when running several benchmarks
            in parallel, since a change of the current directory is NOT Thread specfic.
        """
        benchmark_archive = "{}.zip".format(os.path.join(directory, benchmark))
        GCP.recursive_zip(directory, benchmark_archive)
        logging.info("Created {} archive".format(benchmark_archive))

        bytes_size = os.path.getsize(benchmark_archive)
        mbytes = bytes_size / 1024.0 / 1024.0
        logging.info("Zip archive size {:2f} MB".format(mbytes))

        # rename the main.py back to handler.py
        shutil.move(new_path, old_path)

        return os.path.join(directory, "{}.zip".format(benchmark)), bytes_size

    def create_function(self, code_package: Benchmark, func_name: str) -> "GCPFunction":

        package = code_package.code_location
        benchmark = code_package.benchmark
        language_runtime = code_package.language_version
        timeout = code_package.benchmark_config.timeout
        memory = code_package.benchmark_config.memory
        code_bucket: Optional[str] = None
        storage_client = self.get_storage()
        location = self.config.region
        project_name = self.config.project_name

        code_package_name = cast(str, os.path.basename(package))
        code_bucket, idx = storage_client.add_input_bucket(benchmark)
        storage_client.upload(code_bucket, package, code_package_name)
        self.logging.info("Uploading function {} code to {}".format(func_name, code_bucket))

        full_func_name = GCP.get_full_function_name(project_name, location, func_name)
        get_req = self.function_client.projects().locations().functions().get(name=full_func_name)
<<<<<<< HEAD
        
        try:
            get_result = get_req.execute()
=======

        try:
            get_req.execute()
>>>>>>> 87ac02b4
        except HttpError:
            create_req = (
                self.function_client.projects()
                .locations()
                .functions()
                .create(
                    location=GCP.get_location(project_name, location),
                    body={
                        "name": full_func_name,
                        "entryPoint": "handler",
                        "runtime": code_package.language_name + language_runtime.replace(".", ""),
                        "availableMemoryMb": memory,
                        "timeout": str(timeout) + "s",
                        "httpsTrigger": {},
                        "ingressSettings": "ALLOW_ALL",
                        "sourceArchiveUrl": "gs://" + code_bucket + "/" + code_package_name,
                    },
                )
            )
            create_req.execute()
            self.logging.info(f"Function {func_name} has been created!")
            allow_unauthenticated_req = (
                self.function_client.projects()
                .locations()
                .functions()
                .setIamPolicy(
                    resource=full_func_name,
                    body={
                        "policy": {
                            "bindings": [
                                {"role": "roles/cloudfunctions.invoker", "members": ["allUsers"]}
                            ]
                        }
                    },
                )
            )
            allow_unauthenticated_req.execute()
            self.logging.info(f"Function {func_name} accepts now unauthenticated invocations!")

            function = GCPFunction(
                func_name, benchmark, code_package.hash, timeout, memory, code_bucket
            )
        else:
            # if result is not empty, then function does exists
            self.logging.info("Function {} exists on GCP, update the instance.".format(func_name))
<<<<<<< HEAD
            
=======

>>>>>>> 87ac02b4
            function = GCPFunction(
                name=func_name,
                benchmark=benchmark,
                code_package_hash=code_package.hash,
                timeout=timeout,
                memory=memory,
                bucket=code_bucket,
            )
            self.update_function(function, code_package)

        # Add LibraryFunctionTrigger to a new function
        from sebs.gcp.triggers import FunctionLibraryTrigger

        trigger = FunctionLibraryTrigger(func_name, self)
        trigger.logging_handlers = self.logging_handlers
        function.add_trigger(trigger)

        return function

    def create_function_trigger(self, function: Function, trigger_type: Trigger.TriggerType) -> Trigger:
        from sebs.gcp.triggers import HTTPTrigger

        if trigger_type == Trigger.TriggerType.HTTP:

            location = self.config.region
            project_name = self.config.project_name
            full_func_name = GCP.get_full_function_name(project_name, location, function.name)
            self.logging.info(f"Function {function.name} - waiting for deployment...")
            our_function_req = (
                self.function_client.projects().locations().functions().get(name=full_func_name)
            )
            deployed = False
            while not deployed:
                status_res = our_function_req.execute()
                if status_res["status"] == "ACTIVE":
                    deployed = True
                else:
                    time.sleep(3)
            self.logging.info(f"Function {function.name} - deployed!")
            invoke_url = status_res["httpsTrigger"]["url"]

            trigger = HTTPTrigger(invoke_url)
        else:
            raise RuntimeError("Not supported!")

        trigger.logging_handlers = self.logging_handlers
        function.add_trigger(trigger)
        self.cache_client.update_function(function)
        return trigger

    def cached_function(self, function: Function):

        from sebs.faas.function import Trigger
        from sebs.gcp.triggers import LibraryTrigger

        for trigger in function.triggers(Trigger.TriggerType.LIBRARY):
            gcp_trigger = cast(LibraryTrigger, trigger)
            gcp_trigger.logging_handlers = self.logging_handlers
            gcp_trigger.deployment_client = self

    def update_function(self, function: Function, code_package: Benchmark):

        function = cast(GCPFunction, function)
        language_runtime = code_package.language_version
        code_package_name = os.path.basename(code_package.code_location)
        storage = cast(GCPStorage, self.get_storage())

        bucket = function.code_bucket(code_package.benchmark, storage)
        storage.upload(bucket, code_package.code_location, code_package_name)
        self.logging.info(f"Uploaded new code package to {bucket}/{code_package_name}")
        full_func_name = GCP.get_full_function_name(
            self.config.project_name, self.config.region, function.name
        )
        req = (
            self.function_client.projects()
            .locations()
            .functions()
            .patch(
                name=full_func_name,
                body={
                    "name": full_func_name,
                    "entryPoint": "handler",
                    "runtime": code_package.language_name + language_runtime.replace(".", ""),
                    "availableMemoryMb": function.memory,
                    "timeout": str(function.timeout) + "s",
                    "httpsTrigger": {},
                    "sourceArchiveUrl": "gs://" + bucket + "/" + code_package_name,
                },
            )
        )
        res = req.execute()
        versionId = res["metadata"]["versionId"]
        while True:
            if not self.is_deployed(function.name, versionId):
                time.sleep(5)
            else:
                break
        self.logging.info("Published new function code and configuration.")
        
    @staticmethod
    def get_full_function_name(project_name: str, location: str, func_name: str):
        return f"projects/{project_name}/locations/{location}/functions/{func_name}"
        
    def create_workflow(self, code_package: Benchmark, workflow_name: str) -> "GCPWorkflow":

        package = code_package.code_location
        benchmark = code_package.benchmark
        language_runtime = code_package.language_version
        timeout = code_package.benchmark_config.timeout
        memory = code_package.benchmark_config.memory
        code_bucket: Optional[str] = None
        storage_client = self.get_storage()
        location = self.config.region
        project_name = self.config.project_name

        full_workflow_name = GCP.get_full_workflow_name(project_name, location, workflow_name)
        get_req = self.workflow_client.projects().locations().workflows().get(name=full_workflow_name)
        
        with open('cache/test.yml') as f:
            code = f.read()
        
        try:
            get_result = get_req.execute()
        except HttpError: 
            parent = GCP.get_location(project_name, location)           
            create_req = (
                self.workflow_client.projects()
                .locations()
                .workflows()
                .create(
                    parent=parent,
                    workflowId=workflow_name,
                    body={
                        "name": full_workflow_name,
                        "sourceContents": code,
                    },
                )
            )
            create_req.execute()
            self.logging.info(f"Workflow {workflow_name} has been created!")

            workflow = GCPWorkflow(
                workflow_name, benchmark, code_package.hash, timeout, memory, code_bucket
            )
        else:
            # if result is not empty, then function does exists
            self.logging.info("Workflow {} exists on GCP, update the instance.".format(workflow_name))
            
            workflow = GCPWorkflow(
                name=workflow_name,
                benchmark=benchmark,
                code_package_hash=code_package.hash,
                timeout=timeout,
                memory=memory,
                bucket=code_bucket,
            )
            self.update_workflow(workflow, code_package)

        # Add LibraryTrigger to a new function
        from sebs.gcp.triggers import WorkflowLibraryTrigger

        trigger = WorkflowLibraryTrigger(workflow_name, self)
        trigger.logging_handlers = self.logging_handlers
        workflow.add_trigger(trigger)

        return workflow
        
    def create_workflow_trigger(self, workflow: Workflow, trigger_type: Trigger.TriggerType) -> Trigger:
        from sebs.gcp.triggers import WorkflowLibraryTrigger

        if trigger_type == Trigger.TriggerType.HTTP:
            raise NotImplementedError('Cannot create http triggers for workflows.')
        else:
            trigger = WorkflowLibraryTrigger(workflow.name, self)

        trigger.logging_handlers = self.logging_handlers
        workflow.add_trigger(trigger)
        # self.cache_client.update_workflow(workflow)
        return trigger
        
    def update_workflow(self, workflow: Workflow, code_package: Benchmark):

        workflow = cast(GCPWorkflow, workflow)
        language_runtime = code_package.language_version
        code_package_name = os.path.basename(code_package.code_location)
        storage = cast(GCPStorage, self.get_storage())
        
        with open('cache/test.yml') as f:
            code = f.read()

        full_workflow_name = GCP.get_full_workflow_name(
            self.config.project_name, self.config.region, workflow.name
        )
        req = (
            self.workflow_client.projects()
            .locations()
            .workflows()
            .patch(
                name=full_workflow_name,
                body={
                    "name": full_workflow_name,
                    "sourceContents": code
                },
            )
        )
        res = req.execute()
        self.logging.info("Published new workflow code and configuration.")
        
    @staticmethod
    def get_full_workflow_name(project_name: str, location: str, workflow_name: str):
        return f"projects/{project_name}/locations/{location}/workflows/{workflow_name}"

    def prepare_experiment(self, benchmark):
        logs_bucket = self.storage.add_output_bucket(benchmark, suffix="logs")
        return logs_bucket

    def shutdown(self) -> None:
        super().shutdown()

    def download_metrics(
        self, function_name: str, start_time: int, end_time: int, requests: dict, metrics: dict
    ):

        from google.api_core import exceptions
        from time import sleep

        def wrapper(gen):
            while True:
                try:
                    yield next(gen)
                except StopIteration:
                    break
                except exceptions.ResourceExhausted:
                    self.logging.info("Google Cloud resources exhausted, sleeping 30s")
                    sleep(30)

        """
            Use GCP's logging system to find execution time of each function invocation.

            There shouldn't be problem of waiting for complete results,
            since logs appear very quickly here.
        """
        from google.cloud import logging as gcp_logging

        logging_client = gcp_logging.Client()
        logger = logging_client.logger("cloudfunctions.googleapis.com%2Fcloud-functions")

        """
            GCP accepts only single date format: 'YYYY-MM-DDTHH:MM:SSZ'.
            Thus, we first convert timestamp to UTC timezone.
            Then, we generate correct format.

            Add 1 second to end time to ensure that removing
            milliseconds doesn't affect query.
        """
        timestamps = []
        for timestamp in [start_time, end_time + 1]:
            utc_date = datetime.fromtimestamp(timestamp, tz=timezone.utc)
            timestamps.append(utc_date.strftime("%Y-%m-%dT%H:%M:%SZ"))

        invocations = logger.list_entries(
            filter_=(
                f'resource.labels.function_name = "{function_name}" '
                f'timestamp >= "{timestamps[0]}" '
                f'timestamp <= "{timestamps[1]}"'
            ),
            page_size=1000,
        )
        invocations_processed = 0
        if hasattr(invocations, "pages"):
            pages = list(wrapper(invocations.pages))
        else:
            pages = [list(wrapper(invocations))]
        entries = 0
        for page in pages:  # invocations.pages:
            for invoc in page:
                entries += 1
                if "execution took" in invoc.payload:
                    execution_id = invoc.labels["execution_id"]
                    # might happen that we get invocation from another experiment
                    if execution_id not in requests:
                        continue
                    # find number of miliseconds
                    regex_result = re.search(r"\d+ ms", invoc.payload)
                    assert regex_result
                    exec_time = regex_result.group().split()[0]
                    # convert into microseconds
                    requests[execution_id].provider_times.execution = int(exec_time) * 1000
                    invocations_processed += 1
        self.logging.info(
            f"GCP: Received {entries} entries, found time metrics for {invocations_processed} "
            f"out of {len(requests.keys())} invocations."
        )

        """
            Use metrics to find estimated values for maximum memory used, active instances
            and network traffic.
            https://cloud.google.com/monitoring/api/metrics_gcp#gcp-cloudfunctions
        """

        # Set expected metrics here
        available_metrics = ["execution_times", "user_memory_bytes", "network_egress"]

        client = monitoring_v3.MetricServiceClient()
        project_name = client.common_project_path(self.config.project_name)

        end_time_nanos, end_time_seconds = math.modf(end_time)
        start_time_nanos, start_time_seconds = math.modf(start_time)

        interval = monitoring_v3.TimeInterval(
            {
                "end_time": {"seconds": int(end_time_seconds) + 60},
                "start_time": {"seconds": int(start_time_seconds)},
            }
        )

        for metric in available_metrics:

            metrics[metric] = []

            list_request = monitoring_v3.ListTimeSeriesRequest(
                name=project_name,
                filter='metric.type = "cloudfunctions.googleapis.com/function/{}"'.format(metric),
                interval=interval,
            )

            results = client.list_time_series(list_request)
            for result in results:
                if result.resource.labels.get("function_name") == function_name:
                    for point in result.points:
                        metrics[metric] += [
                            {
                                "mean_value": point.value.distribution_value.mean,
                                "executions_count": point.value.distribution_value.count,
                            }
                        ]

    def _enforce_cold_start(self, function: Function):

        name = GCP.get_full_function_name(
            self.config.project_name, self.config.region, function.name
        )
        self.cold_start_counter += 1
        req = (
            self.function_client.projects()
            .locations()
            .functions()
            .patch(
                name=name,
                updateMask="environmentVariables",
                body={"environmentVariables": {"cold_start": str(self.cold_start_counter)}},
            )
        )
        res = req.execute()
        new_version = res["metadata"]["versionId"]

        return new_version

    def enforce_cold_start(self, functions: List[Function], code_package: Benchmark):

        new_versions = []
        for func in functions:
            new_versions.append((self._enforce_cold_start(func), func))
            self.cold_start_counter -= 1

        # verify deployment
        undeployed_functions = []
        deployment_done = False
        while not deployment_done:
            for versionId, func in new_versions:
                if not self.is_deployed(func.name, versionId):
                    undeployed_functions.append((versionId, func))
            deployed = len(new_versions) - len(undeployed_functions)
            self.logging.info(f"Redeployed {deployed} out of {len(new_versions)}")
            if deployed == len(new_versions):
                deployment_done = True
                break
            time.sleep(5)
            new_versions = undeployed_functions
            undeployed_functions = []

        self.cold_start_counter += 1

    def get_functions(self, code_package: Benchmark, function_names: List[str]) -> List["Function"]:

        functions: List["Function"] = []
        undeployed_functions_before = []
        for func_name in function_names:
            func = self.get_function(code_package, func_name)
            functions.append(func)
            undeployed_functions_before.append(func)

        # verify deployment
        undeployed_functions = []
        deployment_done = False
        while not deployment_done:
            for func in undeployed_functions_before:
                if not self.is_deployed(func.name):
                    undeployed_functions.append(func)
            deployed = len(undeployed_functions_before) - len(undeployed_functions)
            self.logging.info(f"Deployed {deployed} out of {len(undeployed_functions_before)}")
            if deployed == len(undeployed_functions_before):
                deployment_done = True
                break
            time.sleep(5)
            undeployed_functions_before = undeployed_functions
            undeployed_functions = []
            self.logging.info(f"Waiting on {undeployed_functions_before}")

        return functions

    def is_deployed(self, func_name: str, versionId: int = -1) -> bool:
        name = GCP.get_full_function_name(self.config.project_name, self.config.region, func_name)
        function_client = self.get_function_client()
        status_req = function_client.projects().locations().functions().get(name=name)
        status_res = status_req.execute()
        if versionId == -1:
            return status_res["status"] == "ACTIVE"
        else:
            return status_res["versionId"] == versionId

    def deployment_version(self, func: Function) -> int:
        name = GCP.get_full_function_name(self.config.project_name, self.config.region, func.name)
        function_client = self.get_function_client()
        status_req = function_client.projects().locations().functions().get(name=name)
        status_res = status_req.execute()
        return int(status_res["versionId"])
        
    @staticmethod
    def get_location(project_name: str, location: str) -> str:
        return f"projects/{project_name}/locations/{location}"

    # @abstractmethod
    # def get_invocation_error(self, function_name: str,
    #   start_time: int, end_time: int):
    #    pass

    # @abstractmethod
    # def download_metrics(self):
    #    pass

    """
       Helper method for recursive_zip

       :param base_directory: path to directory to be zipped
       :param path: path to file of subdirecotry to be zipped
       :param archive: ZipFile object
    """

    @staticmethod
    def helper_zip(base_directory: str, path: str, archive: zipfile.ZipFile):
        paths = os.listdir(path)
        for p in paths:
            directory = os.path.join(path, p)
            if os.path.isdir(directory):
                GCP.helper_zip(base_directory, directory, archive)
            else:
                if directory != archive.filename:  # prevent form including itself
                    archive.write(directory, os.path.relpath(directory, base_directory))

    """
       https://gist.github.com/felixSchl/d38b455df8bf83a78d3d

       Zip directory with relative paths given an absolute path
       If the archive exists only new files are added and updated.
       If the archive does not exist a new one is created.

       :param path: absolute path to the direcotry to be zipped
       :param archname: path to the zip file
    """

    @staticmethod
    def recursive_zip(directory: str, archname: str):
        archive = zipfile.ZipFile(archname, "w", zipfile.ZIP_DEFLATED, compresslevel=9)
        if os.path.isdir(directory):
            GCP.helper_zip(directory, directory, archive)
        else:
            # if the passed direcotry is acually a file we just add the file to the zip archive
            _, name = os.path.split(directory)
            archive.write(directory, name)
        archive.close()
        return True<|MERGE_RESOLUTION|>--- conflicted
+++ resolved
@@ -208,15 +208,8 @@
 
         full_func_name = GCP.get_full_function_name(project_name, location, func_name)
         get_req = self.function_client.projects().locations().functions().get(name=full_func_name)
-<<<<<<< HEAD
-        
-        try:
-            get_result = get_req.execute()
-=======
-
         try:
             get_req.execute()
->>>>>>> 87ac02b4
         except HttpError:
             create_req = (
                 self.function_client.projects()
@@ -262,11 +255,7 @@
         else:
             # if result is not empty, then function does exists
             self.logging.info("Function {} exists on GCP, update the instance.".format(func_name))
-<<<<<<< HEAD
-            
-=======
-
->>>>>>> 87ac02b4
+
             function = GCPFunction(
                 name=func_name,
                 benchmark=benchmark,
