import json
from typing import Dict, List, Optional

from sebs.utils import project_absolute_path


class SeBSConfig:
    def __init__(self):
        with open(project_absolute_path("config", "systems.json"), "r") as cfg:
            self._system_config = json.load(cfg)
        self._image_tag_prefix = ""

    @property
    def image_tag_prefix(self) -> str:
        return self._image_tag_prefix

    @image_tag_prefix.setter
    def image_tag_prefix(self, tag: str):
        self._image_tag_prefix = tag

    def docker_repository(self) -> str:
        return self._system_config["general"]["docker_repository"]

    def deployment_packages(self, deployment_name: str, language_name: str) -> Dict[str, str]:
        return self._system_config[deployment_name]["languages"][language_name]["deployment"][
            "packages"
        ]

    def deployment_files(self, deployment_name: str, language_name: str) -> List[str]:
        return self._system_config[deployment_name]["languages"][language_name]["deployment"][
            "files"
        ]

    def docker_image_types(self, deployment_name: str, language_name: str) -> List[str]:
        return self._system_config[deployment_name]["languages"][language_name]["images"]

    def supported_language_versions(self, deployment_name: str, language_name: str) -> List[str]:
        return self._system_config[deployment_name]["languages"][language_name][
            "base_images"
        ].keys()

<<<<<<< HEAD
    def benchmark_base_images(
        self, deployment_name: str, language_name: str
    ) -> Dict[str, str]:
        return self._system_config[deployment_name]["languages"][language_name][
            "base_images"
        ]
=======
    def benchmark_base_images(self, deployment_name: str, language_name: str) -> Dict[str, str]:
        return self._system_config[deployment_name]["languages"][language_name]["base_images"]

    def benchmark_image_name(
        self,
        system: str,
        benchmark: str,
        language_name: str,
        language_version: str,
        registry: Optional[str] = None,
    ) -> str:

        tag = self.benchmark_image_tag(system, benchmark, language_name, language_version)
        repo_name = self.docker_repository()
        if registry is not None:
            return f"{registry}/{repo_name}:{tag}"
        else:
            return f"{repo_name}:{tag}"

    def benchmark_image_tag(
        self, system: str, benchmark: str, language_name: str, language_version: str
    ) -> str:
        tag = f"function.{system}.{benchmark}.{language_name}-{language_version}"
        if self.image_tag_prefix:
            tag = f"{tag}-{self.image_tag_prefix}"
        return tag

    def username(self, deployment_name: str, language_name: str) -> str:
        return self._system_config[deployment_name]["languages"][language_name]["username"]
>>>>>>> 6b3235bd
<|MERGE_RESOLUTION|>--- conflicted
+++ resolved
@@ -39,14 +39,6 @@
             "base_images"
         ].keys()
 
-<<<<<<< HEAD
-    def benchmark_base_images(
-        self, deployment_name: str, language_name: str
-    ) -> Dict[str, str]:
-        return self._system_config[deployment_name]["languages"][language_name][
-            "base_images"
-        ]
-=======
     def benchmark_base_images(self, deployment_name: str, language_name: str) -> Dict[str, str]:
         return self._system_config[deployment_name]["languages"][language_name]["base_images"]
 
@@ -75,5 +67,4 @@
         return tag
 
     def username(self, deployment_name: str, language_name: str) -> str:
-        return self._system_config[deployment_name]["languages"][language_name]["username"]
->>>>>>> 6b3235bd
+        return self._system_config[deployment_name]["languages"][language_name]["username"]