import logging
import os
import unittest
import testtools
import threading
from time import sleep
from typing import cast, Dict, Optional, Set, TYPE_CHECKING

<<<<<<< HEAD
from sebs.faas.benchmark import Trigger
=======
from sebs.faas.function import Trigger
from sebs.utils import ColoredWrapper
>>>>>>> bfa65dbf

if TYPE_CHECKING:
    from sebs import SeBS

benchmarks_python = [
    "110.dynamic-html",
    "120.uploader",
    "210.thumbnailer",
    "220.video-processing",
    "311.compression",
    "411.image-recognition",
    "501.graph-pagerank",
    "502.graph-mst",
    "503.graph-bfs",
    "504.dna-visualisation",
]
benchmarks_nodejs = ["110.dynamic-html", "120.uploader", "210.thumbnailer"]

# user-defined config passed during initialization
cloud_config: Optional[dict] = None


class TestSequenceMeta(type):
    def __init__(cls, name, bases, attrs, benchmarks, deployment_name, triggers):
        type.__init__(cls, name, bases, attrs)
        cls.deployment_name = deployment_name
        cls.triggers = triggers

    def __new__(mcs, name, bases, dict, benchmarks, deployment_name, triggers):
        def gen_test(benchmark_name):
            def test(self):

                log_name = f"Regression-{deployment_name}-{benchmark_name}"
                logger = logging.getLogger(log_name)
                logger.setLevel(logging.INFO)
                logging_wrapper = ColoredWrapper(log_name, logger)

                deployment_client = self.get_deployment(benchmark_name)
                logging_wrapper.info(
                    f"Begin regression test of {benchmark_name} on {deployment_client.name()}."
                )
                experiment_config = self.client.get_experiment_config(self.experiment_config)
                benchmark = self.client.get_benchmark(
                    benchmark_name, deployment_client, experiment_config
                )
                storage = deployment_client.get_storage(
                    replace_existing=experiment_config.update_storage
                )
                func = deployment_client.get_function(
                    benchmark, deployment_client.default_benchmark_name(benchmark)
                )
                input_config = benchmark.prepare_input(storage=storage, size="test")

                failure = False
                for trigger_type in triggers:
                    if len(func.triggers(trigger_type)) > 0:
                        trigger = func.triggers(trigger_type)[0]
                    else:
                        trigger = deployment_client.create_trigger(func, trigger_type)
                        """
                            sleep 5 seconds - on some cloud systems the triggers might
                            not be available immediately.
                            for example, AWS tends to throw "not exist" on newly created
                            API gateway
                        """
                        sleep(5)
                    # Synchronous invoke
                    try:
                        ret = trigger.sync_invoke(input_config)
                        if ret.stats.failure:
                            failure = True
                            logging_wrapper.error(
                                f"{benchmark_name} fail on trigger: {trigger_type}"
                            )
                        else:
                            logging_wrapper.info(
                                f"{benchmark_name} success on trigger: {trigger_type}"
                            )
                    except RuntimeError:
                        failure = True
                        logging_wrapper.error(f"{benchmark_name} fail on trigger: {trigger_type}")
                deployment_client.shutdown()
                if failure:
                    raise RuntimeError(f"Test of {benchmark_name} failed!")

            return test

        for benchmark in benchmarks:

            # for trigger in triggers:
            test_name = f"test_{deployment_name}_{benchmark}"
            dict[test_name] = gen_test(benchmark)
        dict["lock"] = threading.Lock()
        dict["cfg"] = None
        return type.__new__(mcs, name, bases, dict)


class AWSTestSequencePython(
    unittest.TestCase,
    metaclass=TestSequenceMeta,
    benchmarks=benchmarks_python,
    deployment_name="aws",
    triggers=[Trigger.TriggerType.LIBRARY, Trigger.TriggerType.HTTP],
):
    @property
    def typename(self) -> str:
        return "AWSTestPython"

    def get_deployment(self, benchmark_name):
        deployment_name = "aws"
        assert cloud_config
        deployment_client = self.client.get_deployment(
            cloud_config,
            logging_filename=os.path.join(
                self.client.output_dir, f"regression_{deployment_name}_{benchmark_name}.log"
            ),
        )
        deployment_client.initialize()
        return deployment_client


class AWSTestSequenceNodejs(
    unittest.TestCase,
    metaclass=TestSequenceMeta,
    benchmarks=benchmarks_nodejs,
    deployment_name="aws",
    triggers=[Trigger.TriggerType.LIBRARY, Trigger.TriggerType.HTTP],
):
    def get_deployment(self, benchmark_name):
        deployment_name = "aws"
        assert cloud_config
        deployment_client = self.client.get_deployment(
            cloud_config,
            logging_filename=f"regression_{deployment_name}_{benchmark_name}.log",
        )
        deployment_client.initialize()
        return deployment_client


class AzureTestSequencePython(
    unittest.TestCase,
    metaclass=TestSequenceMeta,
    benchmarks=benchmarks_python,
    deployment_name="azure",
    triggers=[Trigger.TriggerType.HTTP],
):
    def get_deployment(self, benchmark_name):
        deployment_name = "azure"
        assert cloud_config
        with AzureTestSequencePython.lock:
            if not AzureTestSequencePython.cfg:
                AzureTestSequencePython.cfg = self.client.get_deployment_config(
                    cloud_config,
                    logging_filename=f"regression_{deployment_name}_{benchmark_name}.log",
                )
            deployment_client = self.client.get_deployment(
                cloud_config,
                logging_filename=f"regression_{deployment_name}_{benchmark_name}.log",
                deployment_config=AzureTestSequencePython.cfg,
            )
            deployment_client.initialize()
            deployment_client.allocate_shared_resource()
            return deployment_client


class AzureTestSequenceNodejs(
    unittest.TestCase,
    metaclass=TestSequenceMeta,
    benchmarks=benchmarks_nodejs,
    deployment_name="azure",
    triggers=[Trigger.TriggerType.HTTP],
):
    def get_deployment(self, benchmark_name):
        deployment_name = "azure"
        assert cloud_config
        with AzureTestSequencePython.lock:
            if not AzureTestSequencePython.cfg:
                AzureTestSequencePython.cfg = self.client.get_deployment_config(
                    cloud_config,
                    logging_filename=f"regression_{deployment_name}_{benchmark_name}.log",
                )
            deployment_client = self.client.get_deployment(
                cloud_config,
                logging_filename=f"regression_{deployment_name}_{benchmark_name}.log",
                deployment_config=AzureTestSequencePython.cfg,
            )
            deployment_client.initialize()
            deployment_client.allocate_shared_resource()
            return deployment_client


class GCPTestSequencePython(
    unittest.TestCase,
    metaclass=TestSequenceMeta,
    benchmarks=benchmarks_python,
    deployment_name="gcp",
    triggers=[Trigger.TriggerType.HTTP],
):
    def get_deployment(self, benchmark_name):
        deployment_name = "gcp"
        assert cloud_config
        deployment_client = self.client.get_deployment(
            cloud_config,
            logging_filename=f"regression_{deployment_name}_{benchmark_name}.log",
        )
        deployment_client.initialize()
        return deployment_client


class GCPTestSequenceNodejs(
    unittest.TestCase,
    metaclass=TestSequenceMeta,
    benchmarks=benchmarks_nodejs,
    deployment_name="gcp",
    triggers=[Trigger.TriggerType.HTTP],
):
    def get_deployment(self, benchmark_name):
        deployment_name = "gcp"
        assert cloud_config
        deployment_client = self.client.get_deployment(
            cloud_config,
            logging_filename=f"regression_{deployment_name}_{benchmark_name}.log",
        )
        deployment_client.initialize()
        return deployment_client


class OpenWhiskTestSequencePython(
    unittest.TestCase,
    metaclass=TestSequenceMeta,
    benchmarks=benchmarks_python,
    deployment_name="openwhisk",
    triggers=[Trigger.TriggerType.HTTP],
):
    def get_deployment(self, benchmark_name):
        deployment_name = "gcp"
        assert cloud_config
        deployment_client = self.client.get_deployment(
            cloud_config,
            logging_filename=f"regression_{deployment_name}_{benchmark_name}.log",
        )
        deployment_client.initialize()
        return deployment_client


class OpenWhiskTestSequenceNodejs(
    unittest.TestCase,
    metaclass=TestSequenceMeta,
    benchmarks=benchmarks_nodejs,
    deployment_name="openwhisk",
    triggers=[Trigger.TriggerType.HTTP],
):
    def get_deployment(self, benchmark_name):
        deployment_name = "gcp"
        assert cloud_config
        deployment_client = self.client.get_deployment(
            cloud_config,
            logging_filename=f"regression_{deployment_name}_{benchmark_name}.log",
        )
        deployment_client.initialize()
        return deployment_client


# https://stackoverflow.com/questions/22484805/a-simple-working-example-for-testtools-concurrentstreamtestsuite
class TracingStreamResult(testtools.StreamResult):
    all_correct: bool
    output: Dict[str, bytes] = {}

    def __init__(self):
        self.all_correct = True
        self.success = set()
        self.failures = set()

    # no way to directly access test instance from here
    def status(self, *args, **kwargs):
        self.all_correct = self.all_correct and (kwargs["test_status"] in ["inprogress", "success"])
        test_name = kwargs["test_id"].split("_")[-1]
        if not kwargs["test_status"]:
            test_id = kwargs["test_id"]
            if test_id not in self.output:
                self.output[test_id] = b""
            self.output[test_id] += kwargs["file_bytes"]
        elif kwargs["test_status"] == "fail":
            print("\n-------------\n")
            print("{0[test_id]}: {0[test_status]}".format(kwargs))
            print("{0[test_id]}: {1}".format(kwargs, self.output[kwargs["test_id"]].decode()))
            print("\n-------------\n")
            self.failures.add(test_name)
        elif kwargs["test_status"] == "success":
            self.success.add(test_name)


def filter_out_benchmarks(
    benchmark: str, deployment_name: str, language: str, language_version: str
) -> bool:

    if deployment_name == "aws" and language == "python" and language_version == "3.9":
        return "411.image-recognition" not in benchmark

    return True


def regression_suite(
    sebs_client: "SeBS",
    experiment_config: dict,
    providers: Set[str],
    deployment_config: dict,
    benchmark_name: Optional[str] = None,
):
    suite = unittest.TestSuite()
    global cloud_config
    cloud_config = deployment_config

    language = experiment_config["runtime"]["language"]
    language_version = experiment_config["runtime"]["version"]

    if "aws" in providers:
        assert "aws" in cloud_config
        if language == "python":
            suite.addTest(unittest.defaultTestLoader.loadTestsFromTestCase(AWSTestSequencePython))
        elif language == "nodejs":
            suite.addTest(unittest.defaultTestLoader.loadTestsFromTestCase(AWSTestSequenceNodejs))
    if "gcp" in providers:
        assert "gcp" in cloud_config
        if language == "python":
            suite.addTest(unittest.defaultTestLoader.loadTestsFromTestCase(GCPTestSequencePython))
        elif language == "nodejs":
            suite.addTest(unittest.defaultTestLoader.loadTestsFromTestCase(GCPTestSequenceNodejs))
    if "azure" in providers:
        assert "azure" in cloud_config
        if language == "python":
            suite.addTest(unittest.defaultTestLoader.loadTestsFromTestCase(AzureTestSequencePython))
        elif language == "nodejs":
            suite.addTest(unittest.defaultTestLoader.loadTestsFromTestCase(AzureTestSequenceNodejs))
    if "openwhisk" in providers:
        assert "openwhisk" in cloud_config
        if language == "python":
            suite.addTest(
                unittest.defaultTestLoader.loadTestsFromTestCase(OpenWhiskTestSequencePython)
            )
        elif language == "nodejs":
            suite.addTest(
                unittest.defaultTestLoader.loadTestsFromTestCase(OpenWhiskTestSequenceNodejs)
            )

    tests = []
    # mypy is confused here
    for case in suite:
        for test in case:  # type: ignore

            # skip
            test_name = cast(unittest.TestCase, test)._testMethodName

            # Remove unsupported benchmarks
            if not filter_out_benchmarks(
                test_name, test.deployment_name, language, language_version  # type: ignore
            ):
                print(f"Skip test {test_name} - not supported.")
                continue

            # Use only a selected benchmark
            if not benchmark_name or (benchmark_name and benchmark_name in test_name):
                test.client = sebs_client  # type: ignore
                test.experiment_config = experiment_config  # type: ignore
                tests.append(test)
            else:
                print(f"Skip test {test_name}")

    concurrent_suite = testtools.ConcurrentStreamTestSuite(lambda: ((test, None) for test in tests))
    result = TracingStreamResult()
    result.startTestRun()
    concurrent_suite.run(result)
    result.stopTestRun()
    print(f"Succesfully executed {len(result.success)} out of {len(tests)} functions")
    for suc in result.success:
        print(f"- {suc}")
    if len(result.failures):
        print(f"Failures when executing {len(result.failures)} out of {len(tests)} functions")
        for failure in result.failures:
            print(f"- {failure}")
    return not result.all_correct<|MERGE_RESOLUTION|>--- conflicted
+++ resolved
@@ -6,12 +6,8 @@
 from time import sleep
 from typing import cast, Dict, Optional, Set, TYPE_CHECKING
 
-<<<<<<< HEAD
-from sebs.faas.benchmark import Trigger
-=======
 from sebs.faas.function import Trigger
 from sebs.utils import ColoredWrapper
->>>>>>> bfa65dbf
 
 if TYPE_CHECKING:
     from sebs import SeBS
@@ -61,7 +57,7 @@
                     replace_existing=experiment_config.update_storage
                 )
                 func = deployment_client.get_function(
-                    benchmark, deployment_client.default_benchmark_name(benchmark)
+                    benchmark, deployment_client.default_function_name(benchmark)
                 )
                 input_config = benchmark.prepare_input(storage=storage, size="test")
 
