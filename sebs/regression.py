--- conflicted
+++ resolved
@@ -73,13 +73,17 @@
     ):
         def gen_test(benchmark_name, architecture, deployment_type):
             def test(self):
-                log_name = f"Regression-{deployment_name}-{benchmark_name}-{deployment_type}"
+                log_name = (
+                    f"Regression-{deployment_name}-{benchmark_name}-{deployment_type}"
+                )
                 logger = logging.getLogger(log_name)
                 logger.setLevel(logging.INFO)
                 logging_wrapper = ColoredWrapper(log_name, logger)
 
                 self.experiment_config["architecture"] = architecture
-                self.experiment_config["container_deployment"] = deployment_type == "container"
+                self.experiment_config["container_deployment"] = (
+                    deployment_type == "container"
+                )
 
                 deployment_client = self.get_deployment(
                     benchmark_name, architecture, deployment_type
@@ -90,19 +94,10 @@
                     f"Begin regression test of {benchmark_name} on {deployment_client.name()}. "
                     f"Architecture {architecture}, deployment type: {deployment_type}."
                 )
-<<<<<<< HEAD
+
                 experiment_config = self.client.get_experiment_config(
                     self.experiment_config
                 )
-                benchmark = self.client.get_benchmark(
-                    benchmark_name, deployment_client, experiment_config
-                )
-
-                input_config = benchmark.prepare_input(
-                    deployment_client.system_resources, size="test"
-=======
-
-                experiment_config = self.client.get_experiment_config(self.experiment_config)
 
                 benchmark = self.client.get_benchmark(
                     benchmark_name, deployment_client, experiment_config
@@ -111,7 +106,6 @@
                     deployment_client.system_resources,
                     size="test",
                     replace_existing=experiment_config.update_storage,
->>>>>>> 2d688343
                 )
 
                 func = deployment_client.get_function(
@@ -187,14 +181,7 @@
         f = f"regression_{deployment_name}_{benchmark_name}_{architecture}_{deployment_type}.log"
         deployment_client = self.client.get_deployment(
             cloud_config,
-<<<<<<< HEAD
-            logging_filename=os.path.join(
-                self.client.output_dir,
-                f"regression_{deployment_name}_{benchmark_name}.log",
-            ),
-=======
             logging_filename=os.path.join(self.client.output_dir, f),
->>>>>>> 2d688343
         )
 
         with AWSTestSequencePython.lock:
@@ -296,7 +283,9 @@
                 logging_filename=os.path.join(self.client.output_dir, f),
                 deployment_config=AzureTestSequencePython.cfg,
             )
-            deployment_client.system_resources.initialize_cli(cli=AzureTestSequenceNodejs.cli)
+            deployment_client.system_resources.initialize_cli(
+                cli=AzureTestSequenceNodejs.cli
+            )
             deployment_client.initialize(resource_prefix="regr")
             return deployment_client
 
@@ -360,7 +349,9 @@
 
         config_copy = cloud_config.copy()
         config_copy["experiments"]["architecture"] = architecture
-        config_copy["experiments"]["container_deployment"] = deployment_type == "container"
+        config_copy["experiments"]["container_deployment"] = (
+            deployment_type == "container"
+        )
 
         f = f"regression_{deployment_name}_{benchmark_name}_{architecture}_{deployment_type}.log"
         deployment_client = self.client.get_deployment(
@@ -387,7 +378,9 @@
 
         config_copy = cloud_config.copy()
         config_copy["experiments"]["architecture"] = architecture
-        config_copy["experiments"]["container_deployment"] = deployment_type == "container"
+        config_copy["experiments"]["container_deployment"] = (
+            deployment_type == "container"
+        )
 
         f = f"regression_{deployment_name}_{benchmark_name}_{architecture}_{deployment_type}.log"
         deployment_client = self.client.get_deployment(
@@ -411,17 +404,12 @@
 
     # no way to directly access test instance from here
     def status(self, *args, **kwargs):
-<<<<<<< HEAD
         self.all_correct = self.all_correct and (
             kwargs["test_status"] in ["inprogress", "success"]
         )
-        test_name = kwargs["test_id"].split("_")[-1]
-=======
-        self.all_correct = self.all_correct and (kwargs["test_status"] in ["inprogress", "success"])
 
         bench, arch, deployment_type = kwargs["test_id"].split("_")[-3:None]
         test_name = f"{bench}, {arch}, {deployment_type}"
->>>>>>> 2d688343
         if not kwargs["test_status"]:
             test_id = kwargs["test_id"]
             if test_id not in self.output:
