--- conflicted
+++ resolved
@@ -122,20 +122,8 @@
     """
 
     def package_code(
-<<<<<<< HEAD
         self, code_package: Benchmark, directory: str, is_workflow: bool, is_cached: bool
-    ) -> Tuple[str, int]:
-=======
-        self,
-        directory: str,
-        language_name: str,
-        language_version: str,
-        architecture: str,
-        benchmark: str,
-        is_cached: bool,
-        container_deployment: bool,
     ) -> Tuple[str, int, str]:
->>>>>>> 2d688343
 
         CONFIG_FILES = {
             "python": ["handler.py", "requirements.txt", ".python_packages"],
