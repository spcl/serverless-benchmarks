--- conflicted
+++ resolved
@@ -1,8 +1,4 @@
-<<<<<<< HEAD
-from typing import cast, Optional, Tuple
-=======
-from typing import cast, Optional, Set
->>>>>>> bf5bc356
+from typing import cast, Optional, Set, Tuple
 
 from sebs.cache import Cache
 from sebs.faas.config import Config, Credentials, Resources
@@ -27,22 +23,16 @@
 
 
 class LocalResources(Resources):
-<<<<<<< HEAD
     def __init__(
         self,
         storage_cfg: Optional[PersistentStorageConfig] = None,
         nosql_storage_cfg: Optional[NoSQLStorageConfig] = None,
     ):
+        self._path: str = ""
         super().__init__(name="local")
         self._object_storage = storage_cfg
         self._nosql_storage = nosql_storage_cfg
-=======
-    def __init__(self, storage_cfg: Optional[MinioConfig] = None):
-        self._path: str = ""
-        super().__init__(name="local")
-        self._storage = storage_cfg
         self._allocated_ports: Set[int] = set()
->>>>>>> bf5bc356
 
     @property
     def storage_config(self) -> Optional[PersistentStorageConfig]:
@@ -58,7 +48,6 @@
 
     def serialize(self) -> dict:
         out: dict = {}
-<<<<<<< HEAD
 
         if self._object_storage is not None:
             out = {**out, "storage": self._object_storage.serialize()}
@@ -66,23 +55,13 @@
         if self._nosql_storage is not None:
             out = {**out, "nosql": self._nosql_storage.serialize()}
 
-=======
         out["allocated_ports"] = list(self._allocated_ports)
-        if self._storage is not None:
-            out["storage"] = self._storage.serialize()
->>>>>>> bf5bc356
         return out
 
     @staticmethod
     def initialize(res: Resources, config: dict):
 
         resources = cast(LocalResources, res)
-        # Check for new config
-        if "storage" in config:
-            resources._storage = MinioConfig.deserialize(config["storage"])
-            resources.logging.info(
-                "Using user-provided configuration of storage for local containers."
-            )
 
         if "allocated_ports" in config:
             resources._allocated_ports = set(config["allocated_ports"])
@@ -132,7 +111,6 @@
         ret = LocalResources()
 
         cached_config = cache.get_config("local")
-<<<<<<< HEAD
 
         obj_storage_impl, obj_storage_cfg = ret._deserialize_storage(
             config, cached_config, "object"
@@ -157,7 +135,7 @@
             ret.logging.warning(f"Unknown NoSQL storage type: {nosql_storage_impl}")
         else:
             ret.logging.info("No NoSQL storage available")
-=======
+
         # Load cached values
         if cached_config and "resources" in cached_config:
             LocalResources.initialize(ret, cached_config["resources"])
@@ -167,7 +145,6 @@
             # Check for new config
             ret.logging_handlers = handlers
             LocalResources.initialize(ret, config)
->>>>>>> bf5bc356
 
         return ret
 
