--- conflicted
+++ resolved
@@ -171,11 +171,8 @@
 # cache
 cache
 
-<<<<<<< HEAD
 # ide
 .vscode
-=======
 # IntelliJ IDEA files
 .idea
-*.iml
->>>>>>> 6b3235bd
+*.iml