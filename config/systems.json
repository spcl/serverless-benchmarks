{
  "general": {
    "docker_repository": "spcleth/serverless-benchmarks"
  },
  "local": {
    "experiments": {
      "python": [
        "papi",
        "time",
        "disk-io",
        "memory"
      ],
      "nodejs": [
        "time"
      ]
    },
    "languages": {
      "python": {
        "base_images": {
          "3.7": "python:3.7-slim",
          "3.8": "python:3.8-slim",
          "3.9": "python:3.9-slim",
          "3.10": "python:3.10-slim",
          "3.11": "python:3.11-slim"
        },
        "images": [
          "run",
          "build"
        ],
        "username": "docker_user",
        "deployment": {
          "files": [
            "storage.py"
          ],
          "packages": [],
          "module_packages": {}
        }
      },
      "nodejs": {
        "base_images": {
          "14": "node:14-slim",
          "16": "node:16-slim",
          "18": "node:18-slim",
          "20": "node:20-slim"
        },
        "images": [
          "run",
          "build"
        ],
        "username": "docker_user",
        "deployment": {
          "files": [
            "storage.js"
          ],
          "packages": []
        }
      }
    }
  },
  "aws": {
    "languages": {
      "python": {
        "base_images": {
          "3.11": "amazon/aws-lambda-python:3.11",
          "3.10": "amazon/aws-lambda-python:3.10",
          "3.9": "amazon/aws-lambda-python:3.9",
          "3.8": "amazon/aws-lambda-python:3.8"
        },
        "images": [
          "build"
        ],
        "deployment": {
          "files": [
<<<<<<< HEAD
            "handler_function.py",
            "handler_workflow.py",
            "storage.py"
          ],
          "packages": [
            "redis"
          ]
=======
            "handler.py",
            "storage.py",
            "nosql.py"
          ],
          "packages": [],
          "module_packages": {}
>>>>>>> 9916028e
        }
      },
      "nodejs": {
        "base_images": {
          "16": "amazon/aws-lambda-nodejs:16"
        },
        "images": [
          "build"
        ],
        "deployment": {
          "files": [
            "handler.js",
            "storage.js"
          ],
          "packages": {
            "uuid": "3.4.0"
          }
        }
      }
    }
  },
  "azure": {
    "languages": {
      "python": {
        "base_images": {
          "3.7": "mcr.microsoft.com/azure-functions/python:3.0-python3.7",
          "3.8": "mcr.microsoft.com/azure-functions/python:3.0-python3.8",
          "3.9": "mcr.microsoft.com/azure-functions/python:3.0-python3.9",
          "3.10": "mcr.microsoft.com/azure-functions/python:4-python3.10",
          "3.11": "mcr.microsoft.com/azure-functions/python:4-python3.11"
        },
        "images": [
          "build"
        ],
        "username": "docker_user",
        "deployment": {
          "files": [
<<<<<<< HEAD
            "handler_function.py",
            "main_workflow.py",
            "handler_workflow.py",
            "storage.py",
            "fsm.py",
            "run_workflow.py",
            "run_subworkflow.py"
          ],
          "packages": [
            "azure-storage-blob",
            "azure-functions",
            "azure-functions-durable==1.1.6",
            "redis"
          ]
=======
            "handler.py",
            "storage.py",
            "nosql.py"
          ],
          "packages": [],
          "module_packages": {
            "storage": [
              "azure-storage-blob"
            ],
            "nosql": [
              "azure-cosmos"
            ]
          }
>>>>>>> 9916028e
        }
      },
      "nodejs": {
        "base_images": {
          "16": "mcr.microsoft.com/azure-functions/node:4-node16",
          "18": "mcr.microsoft.com/azure-functions/node:4-node18",
          "20": "mcr.microsoft.com/azure-functions/node:4-node20"
        },
        "images": [
          "build"
        ],
        "username": "docker_user",
        "deployment": {
          "files": [
            "handler.js",
            "storage.js"
          ],
          "packages": {
            "@azure/storage-blob": "^12.0.0",
            "uuid": "3.4.0"
          }
        }
      }
    },
    "images": {
      "manage": {
        "username": "docker_user"
      }
    }
  },
  "gcp": {
    "languages": {
      "python": {
        "base_images": {
          "3.7": "ubuntu:22.04",
          "3.8": "ubuntu:22.04",
          "3.9": "ubuntu:22.04",
          "3.10": "ubuntu:22.04",
          "3.11": "ubuntu:22.04",
          "3.12": "ubuntu:22.04"
        },
        "images": [
          "build"
        ],
        "username": "docker_user",
        "deployment": {
          "files": [
<<<<<<< HEAD
            "handler_function.py",
            "handler_workflow.py",
            "storage.py"
          ],
          "packages": [
            "google-cloud-storage",
            "redis"
          ]
=======
            "handler.py",
            "storage.py",
            "nosql.py"
          ],
          "packages": [],
          "module_packages": {
            "storage": [
              "google-cloud-storage"
            ],
            "nosql": [
              "google-cloud-datastore"
            ]
          }
>>>>>>> 9916028e
        }
      },
      "nodejs": {
        "base_images": {
          "10": "ubuntu:18.04",
          "12": "ubuntu:18.04",
          "14": "ubuntu:18.04",
          "16": "ubuntu:18.04",
          "18": "ubuntu:22.04",
          "20": "ubuntu:22.04"
        },
        "images": [
          "build"
        ],
        "username": "docker_user",
        "deployment": {
          "files": [
            "handler.js",
            "storage.js"
          ],
          "packages": {
            "@google-cloud/storage": "^4.0.0",
            "uuid": "3.4.0"
          }
        }
      }
    },
    "images": {
      "manage": {
        "username": "docker_user"
      }
    }
  },
  "openwhisk": {
    "languages": {
      "python": {
        "base_images": {
          "3.7": "openwhisk/action-python-v3.7",
          "3.9": "openwhisk/action-python-v3.9",
          "3.10": "openwhisk/action-python-v3.10",
          "3.11": "openwhisk/action-python-v3.11"
        },
        "images": [
          "function"
        ],
        "username": "docker_user",
        "deployment": {
          "files": [
            "__main__.py",
            "storage.py",
            "setup.py"
          ],
          "packages": [],
          "module_packages": {
            "storage": {
              "minio": "^5.0.10"
            },
            "nosql": []
          }
        }
      },
      "nodejs": {
        "base_images": {
          "10": "openwhisk/action-nodejs-v10",
          "12": "openwhisk/action-nodejs-v12",
          "14": "openwhisk/action-nodejs-v14",
          "18": "openwhisk/action-nodejs-v18",
          "20": "openwhisk/action-nodejs-v20"
        },
        "images": [
          "function"
        ],
        "username": "docker_user",
        "deployment": {
          "files": [
            "index.js",
            "storage.js"
          ],
          "packages": {
            "minio": "7.0.16"
          }
        }
      }
    }
  }
}<|MERGE_RESOLUTION|>--- conflicted
+++ resolved
@@ -71,22 +71,15 @@
         ],
         "deployment": {
           "files": [
-<<<<<<< HEAD
             "handler_function.py",
             "handler_workflow.py",
-            "storage.py"
+            "storage.py",
+            "nosql.py"
           ],
           "packages": [
             "redis"
-          ]
-=======
-            "handler.py",
-            "storage.py",
-            "nosql.py"
-          ],
-          "packages": [],
+          ],
           "module_packages": {}
->>>>>>> 9916028e
         }
       },
       "nodejs": {
@@ -124,27 +117,20 @@
         "username": "docker_user",
         "deployment": {
           "files": [
-<<<<<<< HEAD
             "handler_function.py",
             "main_workflow.py",
             "handler_workflow.py",
             "storage.py",
             "fsm.py",
             "run_workflow.py",
-            "run_subworkflow.py"
+            "run_subworkflow.py",
+            "nosql.py"
           ],
           "packages": [
-            "azure-storage-blob",
             "azure-functions",
             "azure-functions-durable==1.1.6",
             "redis"
-          ]
-=======
-            "handler.py",
-            "storage.py",
-            "nosql.py"
-          ],
-          "packages": [],
+          ],
           "module_packages": {
             "storage": [
               "azure-storage-blob"
@@ -153,7 +139,6 @@
               "azure-cosmos"
             ]
           }
->>>>>>> 9916028e
         }
       },
       "nodejs": {
@@ -201,21 +186,14 @@
         "username": "docker_user",
         "deployment": {
           "files": [
-<<<<<<< HEAD
             "handler_function.py",
             "handler_workflow.py",
-            "storage.py"
+            "storage.py",
+            "nosql.py"
           ],
           "packages": [
-            "google-cloud-storage",
             "redis"
-          ]
-=======
-            "handler.py",
-            "storage.py",
-            "nosql.py"
-          ],
-          "packages": [],
+          ],
           "module_packages": {
             "storage": [
               "google-cloud-storage"
@@ -224,7 +202,6 @@
               "google-cloud-datastore"
             ]
           }
->>>>>>> 9916028e
         }
       },
       "nodejs": {
