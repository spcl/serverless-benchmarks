--- conflicted
+++ resolved
@@ -88,11 +88,8 @@
           "files": [
             "handler.py",
             "storage.py",
-<<<<<<< HEAD
-            "nosql.py"
-=======
+            "nosql.py",
             "setup.py"
->>>>>>> bf5bc356
           ],
           "packages": [],
           "module_packages": {}
@@ -250,16 +247,13 @@
         }
       }
     },
-<<<<<<< HEAD
     "images": {
       "manage": {
         "username": "docker_user"
       }
-    }
-=======
+    },
     "architecture": ["x64"],
     "deployments": ["package"]
->>>>>>> bf5bc356
   },
   "openwhisk": {
     "languages": {
