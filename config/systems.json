{
  "general": {
    "docker_repository": "spcleth/serverless-benchmarks"
  },
  "local": {
    "experiments": {
      "python": [
        "papi",
        "time",
        "disk-io",
        "memory"
      ],
      "nodejs": [
        "time"
      ]
    },
    "languages": {
      "python": {
        "base_images": {
          "3.7": "python:3.7-slim",
          "3.8": "python:3.8-slim",
<<<<<<< HEAD
          "3.9": "python:3.9-slim"
=======
          "3.9": "python:3.9-slim",
          "3.10": "python:3.10-slim",
          "3.11": "python:3.11-slim"
>>>>>>> 655f6447
        },
        "images": [
          "run",
          "build"
        ],
        "username": "docker_user",
        "deployment": {
          "files": [
            "storage.py"
          ],
          "packages": []
        }
      },
      "nodejs": {
        "base_images": {
          "14": "node:14-slim",
          "16": "node:16-slim",
          "18": "node:18-slim",
          "20": "node:20-slim"
        },
        "images": [
          "run",
          "build"
        ],
        "username": "docker_user",
        "deployment": {
          "files": [
            "storage.js"
          ],
          "packages": []
        }
      }
    }
  },
  "aws": {
    "languages": {
      "python": {
        "base_images": {
          "3.11": "amazon/aws-lambda-python:3.11",
          "3.10": "amazon/aws-lambda-python:3.10",
          "3.9": "amazon/aws-lambda-python:3.9",
          "3.8": "amazon/aws-lambda-python:3.8"
        },
        "images": [
          "build"
        ],
        "deployment": {
          "files": [
            "handler.py",
            "storage.py",
            "queue.py"
          ],
          "packages": []
        }
      },
      "nodejs": {
        "base_images": {
          "16": "amazon/aws-lambda-nodejs:16"
        },
        "images": [
          "build"
        ],
        "deployment": {
          "files": [
            "handler.js",
            "storage.js"
          ],
          "packages": {
            "uuid": "3.4.0"
          }
        }
      }
    }
  },
  "azure": {
    "languages": {
      "python": {
        "base_images": {
          "3.7": "mcr.microsoft.com/azure-functions/python:3.0-python3.7",
          "3.8": "mcr.microsoft.com/azure-functions/python:3.0-python3.8",
          "3.9": "mcr.microsoft.com/azure-functions/python:3.0-python3.9",
          "3.10": "mcr.microsoft.com/azure-functions/python:4-python3.10",
          "3.11": "mcr.microsoft.com/azure-functions/python:4-python3.11"
        },
        "images": [
          "build"
        ],
        "username": "docker_user",
        "deployment": {
          "files": [
            "handler.py",
            "storage.py",
            "queue.py"
          ],
          "packages": [
            "azure-storage-blob",
            "\nazure-storage-queue",
            "\nazure-identity"
          ]
        }
      },
      "nodejs": {
        "base_images": {
          "16": "mcr.microsoft.com/azure-functions/node:4-node16",
          "18": "mcr.microsoft.com/azure-functions/node:4-node18",
          "20": "mcr.microsoft.com/azure-functions/node:4-node20"
        },
        "images": [
          "build"
        ],
        "username": "docker_user",
        "deployment": {
          "files": [
            "handler.js",
            "storage.js"
          ],
          "packages": {
            "@azure/storage-blob": "^12.0.0",
            "uuid": "3.4.0"
          }
        }
      }
    },
    "images": {
      "manage": {
        "username": "docker_user"
      }
    }
  },
  "gcp": {
    "languages": {
      "python": {
        "base_images": {
          "3.7": "ubuntu:22.04",
          "3.8": "ubuntu:22.04",
          "3.9": "ubuntu:22.04",
          "3.10": "ubuntu:22.04",
          "3.11": "ubuntu:22.04",
          "3.12": "ubuntu:22.04"
        },
        "images": [
          "build"
        ],
        "username": "docker_user",
        "deployment": {
          "files": [
            "handler.py",
            "storage.py",
            "queue.py"
          ],
          "packages": [
            "google-cloud-storage"
          ]
        }
      },
      "nodejs": {
        "base_images": {
          "10": "ubuntu:18.04",
          "12": "ubuntu:18.04",
          "14": "ubuntu:18.04",
          "16": "ubuntu:18.04",
          "18": "ubuntu:22.04",
          "20": "ubuntu:22.04"
        },
        "images": [
          "build"
        ],
        "username": "docker_user",
        "deployment": {
          "files": [
            "handler.js",
            "storage.js"
          ],
          "packages": {
            "@google-cloud/storage": "^4.0.0",
            "uuid": "3.4.0"
          }
        }
      }
    }
  },
  "openwhisk": {
    "languages": {
      "python": {
        "base_images": {
          "3.7": "openwhisk/action-python-v3.7",
          "3.9": "openwhisk/action-python-v3.9",
          "3.10": "openwhisk/action-python-v3.10",
          "3.11": "openwhisk/action-python-v3.11"
        },
        "images": [
          "function"
        ],
        "username": "docker_user",
        "deployment": {
          "files": [
            "__main__.py",
            "storage.py",
            "setup.py"
          ],
          "packages": {
            "minio": "^5.0.10"
          }
        }
      },
      "nodejs": {
        "base_images": {
          "10": "openwhisk/action-nodejs-v10",
          "12": "openwhisk/action-nodejs-v12",
          "14": "openwhisk/action-nodejs-v14",
          "18": "openwhisk/action-nodejs-v18",
          "20": "openwhisk/action-nodejs-v20"
        },
        "images": [
          "function"
        ],
        "username": "docker_user",
        "deployment": {
          "files": [
            "index.js",
            "storage.js"
          ],
          "packages": {
            "minio": "7.0.16"
          }
        }
      }
    }
  }
}<|MERGE_RESOLUTION|>--- conflicted
+++ resolved
@@ -19,13 +19,9 @@
         "base_images": {
           "3.7": "python:3.7-slim",
           "3.8": "python:3.8-slim",
-<<<<<<< HEAD
-          "3.9": "python:3.9-slim"
-=======
           "3.9": "python:3.9-slim",
           "3.10": "python:3.10-slim",
           "3.11": "python:3.11-slim"
->>>>>>> 655f6447
         },
         "images": [
           "run",
