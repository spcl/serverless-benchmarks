--- conflicted
+++ resolved
@@ -44,11 +44,7 @@
       "size": 1,
       "invocations": {
         "warmup": 5,
-<<<<<<< HEAD
-        "invocations_per_round": [5,10],
-=======
-        "invocations_per_round": [10],
->>>>>>> 7b38dd03
+        "invocations_per_round": [5, 10],
         "total": 10
       }
     }
