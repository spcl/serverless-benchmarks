version: 2.1

orbs:
  python: circleci/python@1.4.0

jobs:
  linting:
    executor: python/default
    steps:
      - checkout
      - restore_cache:
          key: deps1-{{ .Branch }}-{{ checksum "requirements.txt" }}
      - run:
          command: |
<<<<<<< HEAD
            sudo apt update && sudo apt install libcurl4-openssl-dev
          name: Install curl-config from Ubuntu APT
      - run:
          command: |
            python3 install.py --dont-rebuild-docker-images --no-local
=======
            python3 install.py --aws --azure --gcp --dont-rebuild-docker-images --no-local
>>>>>>> 9dcbcc94
          name: Install pip dependencies
      - run:
          command: |
            . python-venv/bin/activate
            flake8 sebs --config=.flake8.cfg --black-config=.black.toml --tee --output-file flake-reports
          name: Python code lint with flake8
      - run:
          command: |
            . python-venv/bin/activate
            mypy sebs --config-file=.mypy.ini
          name: Python static code verification with mypy
      - store_artifacts:
          path: flake-reports
          destination: flake-reports
  test-aws:
    executor: python/default
    steps:
      - checkout
      - setup_remote_docker
      - restore_cache:
          key: deps1-{{ .Branch }}-{{ checksum "requirements.txt" }}
      - run:
          command: |
            if [[ -d $HOME/docker ]];
            then
              ls $HOME/docker/*.tar.gz | xargs -I {file} sh -c "zcat {file} | docker load";
            else
              docker pull mcopik/serverless-benchmarks:build.aws.python.3.6
              docker pull mcopik/serverless-benchmarks:build.aws.nodejs.10.x
            fi
          name: Load Docker images
      - run:
          command: |
            python3 install.py --aws
          name: Install pip dependencies
      - run:
          command: |
            mkdir -p $HOME/docker
            docker images mcopik/serverless-benchmarks --filter='dangling=false' --format '{{.Repository}}:{{.Tag}} {{.ID}}' |\
            xargs -n 2 -t sh -c 'test -e $HOME/docker/$1.tar.gz || docker save $0 | gzip -2 > $HOME/docker/$1.tar.gz'
          name: Save Docker images
      - save_cache:
          key: deps1-{{ .Branch }}-{{ checksum "requirements.txt" }}
          paths:
            - "sebs-virtualenv"
            - $HOME/docker
      - run:
          command: |
            . sebs-virtualenv/bin/activate
            tests/test_runner.py --deployment aws
          name: Execute AWS tests

workflows:
  main:
    jobs:
      - linting
<|MERGE_RESOLUTION|>--- conflicted
+++ resolved
@@ -12,15 +12,11 @@
           key: deps1-{{ .Branch }}-{{ checksum "requirements.txt" }}
       - run:
           command: |
-<<<<<<< HEAD
             sudo apt update && sudo apt install libcurl4-openssl-dev
           name: Install curl-config from Ubuntu APT
       - run:
           command: |
-            python3 install.py --dont-rebuild-docker-images --no-local
-=======
             python3 install.py --aws --azure --gcp --dont-rebuild-docker-images --no-local
->>>>>>> 9dcbcc94
           name: Install pip dependencies
       - run:
           command: |
