--- conflicted
+++ resolved
@@ -495,11 +495,7 @@
 )
 @click.option(
     "--architecture",
-<<<<<<< HEAD
     default=None,
-=======
-    default="x64",
->>>>>>> 620f681a
     type=click.Choice(["x64", "arm64"]),
     help="Target architecture",
 )
@@ -522,12 +518,8 @@
     (config, output_dir, logging_filename, sebs_client, deployment_client) = parse_common_params(
         update_code=False, update_storage=False,
         deployment="local", storage_configuration=storage_configuration,
-<<<<<<< HEAD
         container_deployment=False, architecture=architecture,
         **kwargs
-=======
-        architecture=architecture, container_deployment=False, ignore_cache=False, **kwargs
->>>>>>> 620f681a
     )
     deployment_client = cast(sebs.local.Local, deployment_client)
     deployment_client.remove_containers = remove_containers
