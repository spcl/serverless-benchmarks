--- conflicted
+++ resolved
@@ -17,84 +17,6 @@
 from sebs.faas.function import Trigger
 
 PROJECT_DIR = os.path.dirname(os.path.realpath(__file__))
-
-<<<<<<< HEAD
-parser = argparse.ArgumentParser(description="Run cloud experiments.")
-parser.add_argument(
-    "action",
-    choices=[
-        "publish",
-        "test_invoke",
-        "experiment",
-        "create",
-        "results",
-        "logs",
-        "burst_invoke",
-        "download_metrics"
-    ],
-    help="Benchmark name",
-)
-parser.add_argument("benchmark", type=str, help="Benchmark name")
-parser.add_argument("output_dir", type=str, help="Output dir")
-parser.add_argument(
-    "size", choices=["test", "small", "large"], help="Benchmark input test size"
-)
-parser.add_argument("config", type=str, help="Config JSON for experiments")
-parser.add_argument(
-    "--deployment", choices=["azure", "aws", "local", "gcp"], help="Cloud to use"
-)
-parser.add_argument("--experiment", choices=["time_warm"], help="Experiment to run")
-parser.add_argument(
-    "--language", choices=["python", "nodejs"], default=None, help="Benchmark language"
-)
-parser.add_argument(
-    "--language-version", type=str, default=None, help="Benchmark language version"
-)
-parser.add_argument(
-    "--repetitions",
-    action="store",
-    default=5,
-    type=int,
-    help="Number of experimental repetitions",
-)
-# TODO: make JSON config
-parser.add_argument(
-    "--invocations", action="store", type=int, help="Number of experimental repetitions"
-)
-parser.add_argument(
-    "--times-begin-idx",
-    action="store",
-    type=int,
-    help="Number of experimental repetitions",
-)
-parser.add_argument(
-    "--times-end-idx",
-    action="store",
-    type=int,
-    help="Number of experimental repetitions",
-)
-parser.add_argument(
-    "--config-experiment-runner",
-    action="store",
-    type=str,
-    help="Number of experimental repetitions",
-)
-parser.add_argument(
-    "--sleep-time", action="store", type=int, help="Number of experimental repetitions"
-)
-parser.add_argument(
-    "--memory", action="store", type=int, help="Number of experimental repetitions"
-)
-parser.add_argument(
-    "--extend",
-    action="store",
-    type=str,
-    default=None,
-    help="Number of experimental repetitions",
-)
-parser.add_argument(
-    "--cache", action="store", default="cache", type=str, help="Cache directory"
-=======
 
 deployment_client: Optional[FaaSSystem] = None
 sebs_client: Optional[SeBS] = None
@@ -224,7 +146,6 @@
 )  # help="Input test size")
 @click.option(
     "--repetitions", default=5, type=int, help="Number of experimental repetitions."
->>>>>>> d9738d07
 )
 @click.option(
     "--function-name",
@@ -273,11 +194,6 @@
     logging.info("Save results to {}".format(os.path.abspath("experiments.json")))
 
 
-<<<<<<< HEAD
-    if args.action in ("publish", "test_invoke", "download_metrics"):
-        benchmark = sebs_client.get_benchmark(
-            args.benchmark, output_dir, deployment_client, experiment_config
-=======
 @benchmark.command()
 @common_params
 def process(**kwargs):
@@ -296,160 +212,12 @@
             config,
             sebs_client.cache_client,
             sebs_client.logging_handlers(logging_filename),
->>>>>>> d9738d07
         )
 
     for func in experiments.functions():
         deployment_client.download_metrics(
             func, *experiments.times(), experiments.invocations(func)
         )
-<<<<<<< HEAD
-        input_config = benchmark.prepare_input(storage=storage, size=args.size)
-        func = deployment_client.get_function(benchmark)
-
-        if args.action == "test_invoke":
-            # TODO bucket save of results
-            bucket = None
-            # bucket = deployment_client.prepare_experiment(args.benchmark)
-            # input_config['logs'] = { 'bucket': bucket }
-
-            result = sebs.experiments.ExperimentResult(
-                experiment_config, deployment_client.config
-            )
-            result.begin()
-            ret = func.sync_invoke(input_config)
-            result.end()
-            result.add_invocation(func.name, ret)
-            with open("experiments.json", "w") as out_f:
-                out_f.write(sebs.utils.serialize(result))
-
-        elif args.action == "download_metrics":
-            logging.info(
-                "Load results from {}".format(os.path.abspath("experiments.json"))
-            )
-            with open("experiments.json", "r") as in_f:
-                config = json.load(in_f)
-
-            result = {func.name: {"execution_times": [], "user_memory_bytes": []}}
-
-            deployment_client.download_metrics(func.name, {}, config["begin_time"], config["end_time"], result)
-
-            with open("results.json", "w") as out_f:
-                out_f.write(sebs.utils.serialize(result))
-            logging.info(
-                "Save results to {}".format(os.path.abspath("results.json"))
-            )
-    #    elif args.action == "experiment":
-    #        # Prepare benchmark input
-    #        input_config = prepare_input(
-    #            client=deployment_client,
-    #            benchmark=args.benchmark,
-    #            size=args.size,
-    #            update_storage=experiment_config["experiments"]["update_storage"],
-    #        )
-    #        package = CodePackage(
-    #            args.benchmark,
-    #            experiment_config,
-    #            output_dir,
-    #            systems_config[deployment],
-    #            cache_client,
-    #            docker_client,
-    #            args.update,
-    #        )
-    #        assert args.invocations is not None
-    #        assert args.sleep_time
-    #        # TODO: experiment JSON config
-    #        runner = ExperimentRunner(
-    #            not args.no_update_function,
-    #            config_file=args.config_experiment_runner,
-    #            invocations=args.invocations,
-    #            repetitions=args.repetitions,
-    #            sleep_time=args.sleep_time,
-    #            memory=args.memory,
-    #            times_begin_idx=args.times_begin_idx,
-    #            times_end_idx=args.times_end_idx,
-    #            benchmark=args.benchmark,
-    #            output_dir=output_dir,
-    #            language=language,
-    #            input_config=input_config,
-    #            experiment_config=experiment_config,
-    #            code_package=package,
-    #            deployment_client=deployment_client,
-    #            cache_client=cache_client,
-    #        )
-    #    elif args.action == "create":
-    #        # Prepare benchmark input
-    #        input_config = prepare_input(
-    #            client=deployment_client,
-    #            benchmark=args.benchmark,
-    #            size=args.size,
-    #            update_storage=experiment_config["experiments"]["update_storage"],
-    #        )
-    #        package = CodePackage(
-    #            args.benchmark,
-    #            experiment_config,
-    #            output_dir,
-    #            systems_config[deployment],
-    #            cache_client,
-    #            docker_client,
-    #            args.update,
-    #        )
-    #        create_functions(
-    #            deployment_client,
-    #            cache_client,
-    #            package,
-    #            experiment_config,
-    #            args.benchmark,
-    #            language,
-    #            args.memory,
-    #            args.times_begin_idx,
-    #            args.times_end_idx,
-    #            args.sleep_time,
-    #            args.extend,
-    #        )
-    #    elif args.action == "results":
-    #        assert args.experiment_input is not None
-    #        experiment = json.load(open(args.experiment_input, "r"))
-    #        result = get_results(deployment_client, experiment, args.output_dir)
-    #        with open(os.path.join(args.output_dir, "results.json"), "w") as out_f:
-    #            json.dump(result, out_f, indent=2)
-    #    elif args.action == "burst_invoke":
-    #        input_config = prepare_input(
-    #            client=deployment_client,
-    #            benchmark=args.benchmark,
-    #            size=args.size,
-    #            update_storage=experiment_config["experiments"]["update_storage"],
-    #        )
-    #        begin = datetime.datetime.now()
-    #        result = run_burst_experiment(
-    #            config_file=args.config_experiment_runner,
-    #            invocations=args.invocations,
-    #            memories=[128, 256, 512, 1024],  # , 1536, 1792, 2048, 3092],
-    #            repetitions=args.repetitions,
-    #            benchmark=args.benchmark,
-    #            output_dir=output_dir,
-    #            language=language,
-    #            input_config=input_config,
-    #            experiment_config=experiment_config,
-    #            deployment_client=deployment_client,
-    #            cache_client=cache_client,
-    #            additional_cfg=experiment_config,
-    #        )
-    #        end = datetime.datetime.now()
-    else:
-        raise RuntimeError("Unknown option")
-
-except Exception as e:
-    print(e)
-    traceback.print_exc()
-    if output_dir:
-        print("# Experiments failed! See {}/out.log for details".format(output_dir))
-finally:
-    # Close
-    if deployment_client is not None:
-        deployment_client.shutdown()
-    sebs_client.shutdown()
-=======
     with open("results.json", "w") as out_f:
         out_f.write(sebs.utils.serialize(experiments))
     logging.info("Save results to {}".format(os.path.abspath("results.json")))
@@ -509,4 +277,3 @@
 
 if __name__ == "__main__":
     cli()
->>>>>>> d9738d07
