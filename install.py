#!/usr/bin/env python3

import argparse
import os
import subprocess

from tools.fission_preparation import check_if_minikube_installed, check_if_k8s_installed, check_if_helm_installed, \
    check_if_fission_cli_installed, install_fission_cli

parser = argparse.ArgumentParser(description="Install SeBS and dependencies.")
parser.add_argument('--venv', metavar='DIR', type=str, default="python-venv", help='destination of local Python virtual environment')
parser.add_argument('--python-path', metavar='DIR', type=str, default="python3", help='Path to local Python installation.')
for deployment in ["aws", "azure", "gcp", "openwhisk"]:
    parser.add_argument(f"--{deployment}", action="store_const", const=True, dest=deployment)
    parser.add_argument(f"--no-{deployment}", action="store_const", const=False, default=True, dest=deployment)
for deployment in ["local"]:
    parser.add_argument(f"--{deployment}", action="store_const", default=True, const=True, dest=deployment)
    parser.add_argument(f"--no-{deployment}", action="store_const", const=False, dest=deployment)
parser.add_argument("--with-pypapi", action="store_true")
parser.add_argument("--with-fission", action="store_true")
args = parser.parse_args()

<<<<<<< HEAD

def execute(cmd):
=======
def execute(cmd, cwd=None):
>>>>>>> 6b3235bd
    ret = subprocess.run(
        cmd, stdout=subprocess.PIPE, stderr=subprocess.STDOUT, shell=True, cwd=cwd
    )
    if ret.returncode:
        raise RuntimeError(
            "Running {} failed!\n Output: {}".format(cmd, ret.stdout.decode("utf-8"))
        )
    return ret.stdout.decode("utf-8")

<<<<<<< HEAD
# env_dir="sebs-virtualenv"
#
# print("Creating Python virtualenv at {}".format(env_dir))
# execute("python3 -mvenv {}".format(env_dir))
#
# print("Install Python dependencies with pip")
# execute(". {}/bin/activate && pip3 install -r requirements.txt".format(env_dir))
#
# print("Configure mypy extensions")
# execute(". {}/bin/activate && mypy_boto3".format(env_dir))
#
# print("Initialize git submodules")
# execute("git submodule update --init --recursive")

=======
env_dir=args.venv

if not os.path.exists(env_dir):
    print("Creating Python virtualenv at {}".format(env_dir))
    execute(f"{args.python_path} -mvenv {env_dir}")
    execute(". {}/bin/activate && pip install --upgrade pip".format(env_dir))
else:
    print("Using existing Python virtualenv at {}".format(env_dir))

print("Install Python dependencies with pip")
execute(". {}/bin/activate && pip3 install -r requirements.txt --upgrade".format(env_dir))

if args.aws:
    print("Install Python dependencies for AWS")
    execute(". {}/bin/activate && pip3 install -r requirements.aws.txt".format(env_dir))
flag = "TRUE" if args.aws else "FALSE"
execute(f'echo "export SEBS_WITH_AWS={flag}" >> {env_dir}/bin/activate')
execute(f'echo "unset SEBS_WITH_AWS" >> {env_dir}/bin/deactivate')

if args.azure:
    print("Install Python dependencies for Azure")
    execute(". {}/bin/activate && pip3 install -r requirements.azure.txt".format(env_dir))
flag = "TRUE" if args.azure else "FALSE"
execute(f'echo "export SEBS_WITH_AZURE={flag}" >> {env_dir}/bin/activate')
execute(f'echo "unset SEBS_WITH_AZURE" >> {env_dir}/bin/deactivate')

if args.gcp:
    print("Install Python dependencies for GCP")
    execute(". {}/bin/activate && pip3 install -r requirements.gcp.txt".format(env_dir))
flag = "TRUE" if args.gcp else "FALSE"
execute(f'echo "export SEBS_WITH_GCP={flag}" >> {env_dir}/bin/activate')
execute(f'echo "unset SEBS_WITH_GCP" >> {env_dir}/bin/deactivate')

flag = "TRUE" if args.openwhisk else "FALSE"
execute(f'echo "export SEBS_WITH_OPENWHISK={flag}" >> {env_dir}/bin/activate')
execute(f'echo "unset SEBS_WITH_OPENWHISK" >> {env_dir}/bin/deactivate')

if args.local:
    print("Install Python dependencies for local")
    execute(". {}/bin/activate && pip3 install -r requirements.local.txt".format(env_dir))
    print("Initialize Docker image for local storage.")
    execute("docker pull minio/minio:latest")

print("Download benchmarks data")
try:
    execute("git submodule update --init --recursive")
except RuntimeError as error:
    msg = str(error)
    # we're not in a git repository
    if "not a git repository" in msg:
        data_dir = "benchmarks-data"
        # not empty - already cloned, so only update
        if any(os.scandir(data_dir)):
            execute(f"git pull", cwd=data_dir)
        # clone
        else:
            execute(f"git clone https://github.com/spcl/serverless-benchmarks-data.git {data_dir}")
    else:
        raise error
>>>>>>> 6b3235bd

if args.with_pypapi:
    print("Build and install pypapi")
    cur_dir = os.getcwd()
    os.chdir(os.path.join("third-party", "pypapi"))
    execute("git checkout low_api_overflow")
    execute("pip3 install -r requirements.txt")
    execute("python3 setup.py build")
    execute("python3 pypapi/papi_build.py")
    os.chdir(cur_dir)
<<<<<<< HEAD

if args.with_fission:
    check_if_minikube_installed()
    check_if_k8s_installed()
    check_if_helm_installed()
    try:
        check_if_fission_cli_installed(throws_error=True)
    except subprocess.CalledProcessError:
        install_fission_cli()
        check_if_fission_cli_installed()
=======
>>>>>>> 6b3235bd
<|MERGE_RESOLUTION|>--- conflicted
+++ resolved
@@ -4,28 +4,19 @@
 import os
 import subprocess
 
-from tools.fission_preparation import check_if_minikube_installed, check_if_k8s_installed, check_if_helm_installed, \
-    check_if_fission_cli_installed, install_fission_cli
-
 parser = argparse.ArgumentParser(description="Install SeBS and dependencies.")
 parser.add_argument('--venv', metavar='DIR', type=str, default="python-venv", help='destination of local Python virtual environment')
 parser.add_argument('--python-path', metavar='DIR', type=str, default="python3", help='Path to local Python installation.')
-for deployment in ["aws", "azure", "gcp", "openwhisk"]:
+for deployment in ["aws", "azure", "gcp", "openwhisk", "fission"]:
     parser.add_argument(f"--{deployment}", action="store_const", const=True, dest=deployment)
     parser.add_argument(f"--no-{deployment}", action="store_const", const=False, default=True, dest=deployment)
 for deployment in ["local"]:
     parser.add_argument(f"--{deployment}", action="store_const", default=True, const=True, dest=deployment)
     parser.add_argument(f"--no-{deployment}", action="store_const", const=False, dest=deployment)
 parser.add_argument("--with-pypapi", action="store_true")
-parser.add_argument("--with-fission", action="store_true")
 args = parser.parse_args()
 
-<<<<<<< HEAD
-
-def execute(cmd):
-=======
 def execute(cmd, cwd=None):
->>>>>>> 6b3235bd
     ret = subprocess.run(
         cmd, stdout=subprocess.PIPE, stderr=subprocess.STDOUT, shell=True, cwd=cwd
     )
@@ -35,22 +26,6 @@
         )
     return ret.stdout.decode("utf-8")
 
-<<<<<<< HEAD
-# env_dir="sebs-virtualenv"
-#
-# print("Creating Python virtualenv at {}".format(env_dir))
-# execute("python3 -mvenv {}".format(env_dir))
-#
-# print("Install Python dependencies with pip")
-# execute(". {}/bin/activate && pip3 install -r requirements.txt".format(env_dir))
-#
-# print("Configure mypy extensions")
-# execute(". {}/bin/activate && mypy_boto3".format(env_dir))
-#
-# print("Initialize git submodules")
-# execute("git submodule update --init --recursive")
-
-=======
 env_dir=args.venv
 
 if not os.path.exists(env_dir):
@@ -88,6 +63,10 @@
 execute(f'echo "export SEBS_WITH_OPENWHISK={flag}" >> {env_dir}/bin/activate')
 execute(f'echo "unset SEBS_WITH_OPENWHISK" >> {env_dir}/bin/deactivate')
 
+flag = "TRUE" if args.fission else "FALSE"
+execute(f'echo "export SEBS_WITH_FISSION={flag}" >> {env_dir}/bin/activate')
+execute(f'echo "unset SEBS_WITH_FISSION" >> {env_dir}/bin/deactivate')
+
 if args.local:
     print("Install Python dependencies for local")
     execute(". {}/bin/activate && pip3 install -r requirements.local.txt".format(env_dir))
@@ -110,7 +89,6 @@
             execute(f"git clone https://github.com/spcl/serverless-benchmarks-data.git {data_dir}")
     else:
         raise error
->>>>>>> 6b3235bd
 
 if args.with_pypapi:
     print("Build and install pypapi")
@@ -121,16 +99,3 @@
     execute("python3 setup.py build")
     execute("python3 pypapi/papi_build.py")
     os.chdir(cur_dir)
-<<<<<<< HEAD
-
-if args.with_fission:
-    check_if_minikube_installed()
-    check_if_k8s_installed()
-    check_if_helm_installed()
-    try:
-        check_if_fission_cli_installed(throws_error=True)
-    except subprocess.CalledProcessError:
-        install_fission_cli()
-        check_if_fission_cli_installed()
-=======
->>>>>>> 6b3235bd
