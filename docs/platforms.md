
SeBS supports three commercial serverless platforms: AWS Lambda, Azure Functions, and Google Cloud Functions.
Furthermore, we support the open source FaaS system OpenWhisk.

The file `config/example.json` contains all parameters that users can change
to customize the deployment.
Some of these parameters, such as cloud credentials or storage instance address,
are required.
In the following subsections, we discuss the mandatory and optional customization
points for each platform.

> [!WARNING]
> On many platforms, credentials can be provided as environment variables or through the SeBS configuration. SeBS will not store your credentials in the cache. When saving results, SeBS stores user benchmark and experiment configuration for documentation and reproducibility, except for credentials that are erased. If you provide the credentials through JSON input configuration, do not commit nor publish these files anywhere.

<<<<<<< HEAD
Supported platforms
* [Amazon Web Services (AWS) Lambda](#aws-lambda)
* [Microsoft Azure Functions](#azure-functions)
* [Google Cloud (GCP) Functions](#google-cloud-functions)
* [OpenWhisk](#openwhisk)
=======
### Architectures

By default, SeBS defaults functions built for the x64 (x86_64) architecture. On AWS, functions can also be build and deployed for ARM CPUs to benefit from Graviton CPUs available on Lambda.
This change primarily affects functions that make use of dependencies with native builds, such as `torch`, `numpy` or `ffmpeg`.

Such functions can be build as code packages on any platforms, as we rely on package managers like pip and npm to provide binary dependencies.
However, special care is needed to build Docker containers: since installation of packages is a part of the Docker build, we cannot natively execute
binaries based on ARM containers on x86 CPUs. To build multi-platform images, we recommend to follow official [Docker guidelines](https://docs.docker.com/build/building/multi-platform/#build-multi-platform-images) and provide static QEMU installation.
On Ubuntu-based distributions, this requires installing an OS package and executing a single Docker command to provide seamless emulation of ARM containers.
>>>>>>> bf5bc356

### Cloud Account Identifiers

SeBS ensures that all locally cached cloud resources are valid by storing a unique identifier associated with each cloud account. Furthermore, we store this identifier in experiment results to easily match results with the cloud account or subscription that was used to obtain them. We use non-sensitive identifiers such as account IDs on AWS, subscription IDs on Azure, and Google Cloud project IDs.

If you have JSON result files, such as `experiment.json` from a benchmark run or '<experiment>/*.json' from an experiment, you can remove all identifying information by removing the JSON object `.config.deployment.credentials`. This can be achieved easily with the CLI tool `jq`:

```
jq 'del(.config.deployment.credentials)' <file.json> | sponge <file.json>
```

## AWS Lambda

AWS provides one year of free services, including a significant amount of computing time in AWS Lambda.
To work with AWS, you need to provide access and secret keys to a role with permissions
sufficient to manage functions and S3 resources.
Additionally, the account must have `AmazonAPIGatewayAdministrator` permission to set up
automatically AWS HTTP trigger.
You can provide a [role](https://docs.aws.amazon.com/lambda/latest/dg/lambda-intro-execution-role.html)
with permissions to access AWS Lambda and S3; otherwise, one will be created automatically.
To use a user-defined lambda role, set the name in config JSON - see an example in `config/example.json`.

You can pass the credentials either using the default AWS-specific environment variables:

```
export AWS_ACCESS_KEY_ID=XXXX
export AWS_SECRET_ACCESS_KEY=XXXX
```

or in the JSON input configuration:

```json
"deployment": {
  "name": "aws",
  "aws": {
    "region": "us-east-1",
    "lambda-role": "",
    "credentials": {
      "access_key": "YOUR AWS ACCESS KEY",
      "secret_key": "YOUR AWS SECRET KEY"
    }
  }
}
```

## Azure Functions

Azure provides a free tier for 12 months.
You need to create an account and add a [service principal](https://docs.microsoft.com/en-us/azure/active-directory/develop/howto-create-service-principal-portal)
to enable non-interactive login through CLI.
Since this process has [an easy, one-step CLI solution](https://docs.microsoft.com/en-us/cli/azure/ad/sp?view=azure-cli-latest#az-ad-sp-create-for-rbac),
we added a small tool **tools/create_azure_credentials** that uses the interactive web-browser
authentication to login into Azure CLI and create a service principal.

```console
Please provide the intended principal name
XXXXX
Please follow the login instructions to generate credentials...
To sign in, use a web browser to open the page https://microsoft.com/devicelogin and enter the code YYYYYYY to authenticate.

Login succesfull with user {'name': 'ZZZZZZ', 'type': 'user'}
Created service principal http://XXXXX

AZURE_SECRET_APPLICATION_ID = XXXXXXXXXXXXXXXX
AZURE_SECRET_TENANT = XXXXXXXXXXXX
AZURE_SECRET_PASSWORD = XXXXXXXXXXXXX
```

**Save these credentials - the password is non-retrievable! Provide them to SeBS and we will create additional resources (storage account, resource group) to deploy functions. We will create a storage account and the resource group and handle access keys.

You can pass the credentials either using the environment variables:

```
export AZURE_SECRET_APPLICATION_ID = XXXXXXXXXXXXXXXX
export AZURE_SECRET_TENANT = XXXXXXXXXXXX
export AZURE_SECRET_PASSWORD = XXXXXXXXXXXXX
```

or in the JSON input configuration:

```json
"deployment": {
  "name": "azure",
  "azure": {
    "region": "westeurope"
    "credentials": {
      "appID": "YOUR SECRET APPLICATION ID",
      "tenant": "YOUR SECRET TENANT",
      "password": "YOUR SECRET PASSWORD"
    }
  }
}
```

> [!WARNING]
> The tool assumes there is only one subscription active on the account. If you want to bind the newly created service principal to a specific subscription, or the created credentials do not work with SeBS and you see errors such as "No subscriptions found for X", then you must specify a subscription when creating the service principal. Check your subscription ID on in the Azure portal, and use the CLI option `tools/create_azure_credentials.py --subscription <SUBSCRIPTION_ID>`.

> [!WARNING]
> When you log in for the first time on a device, Microsoft might require authenticating your login with Multi-Factor Authentication (MFA). In this case, we will return an error such as: "The following tenants require Multi-Factor Authentication (MFA). Use 'az login --tenant TENANT_ID' to explicitly login to a tenant.". Then, you can pass the tenant ID by using the `--tenant <tenant-id>` flag.

### Resources

* By default, all functions are allocated in the single resource group.
* Each function has a separate storage account allocated, following [Azure guidelines](https://docs.microsoft.com/en-us/azure/azure-functions/functions-best-practices#scalability-best-practices).
* All benchmark data is stored in the same storage account.

## Google Cloud Functions

The Google Cloud Free Tier gives free resources. It has two parts:

- A 12-month free trial with $300 credit to use with any Google Cloud services.
- Always Free, which provides limited access to many common Google Cloud resources, free of charge.

You need to create an account and add [service account](https://cloud.google.com/iam/docs/service-accounts) to permit operating on storage and functions. From the cloud problem, download the cloud credentials saved as a JSON file.
You should have at least write access to **Cloud Functions** (`Cloud Functions Admin`) and **Logging** Furthermore, SeBS needs the permissions to create Firestore databases through
Google Cloud CLI tool; the `Firestore Service Agent` role allows for that.

You can pass the credentials either using the default GCP-specific environment variable:

```
export GOOGLE_APPLICATION_CREDENTIALS=/path/to/project-credentials.json
```

using the SeBS environment variable:

```
export GCP_SECRET_APPLICATION_CREDENTIALS=/path/to/project-credentials.json
```

or in the JSON input configuration:

```json
"deployment": {
  "name": "gcp",
  "gcp": {
    "region": "europe-west1",
    "credentials": "/path/to/project-credentials.json"
  }
}
```

## OpenWhisk

SeBS expects users to deploy and configure an OpenWhisk instance.
Below, you will find example of instruction for deploying OpenWhisk instance.
The configuration parameters of OpenWhisk for SeBS can be found
in `config/example.json` under the key `['deployment']['openwhisk']`.
In the subsections below, we discuss the meaning and use of each parameter.
To correctly deploy SeBS functions to OpenWhisk, following the
subsections on *Toolchain* and *Docker* configuration is particularly important.

> [!WARNING]
> Some benchmarks might require larger memory allocations, e.g., 2048 MB. Not all OpenWhisk deployments support this out-of-the-box.
> The deployment section below shows an example of changing the default function memory limit from 512 MB to a higher value.

### Deployment

In `tools/openwhisk_preparation.py`, we include scripts that help install
[kind (Kubernetes in Docker)](https://kind.sigs.k8s.io/) and deploy
OpenWhisk on a `kind` cluster. Alternatively, you can deploy to an existing
cluster by [using offical deployment instructions](https://github.com/apache/openwhisk-deploy-kube/blob/master/docs/k8s-kind.md):

```shell
./deploy/kind/start-kind.sh
helm install owdev ./helm/openwhisk -n openwhisk --create-namespace -f deploy/kind/mycluster.yaml
kubectl get pods -n openwhisk --watch
```

To change the maximum memory allocation per function, edit the `max` value under `memory` in file `helm/openwhisk/values.yaml`.
To run all benchmarks, we recommend of at least "2048m".

### Toolchain

We use OpenWhisk's CLI tool [wsk](https://github.com/apache/openwhisk-cli)
to manage the deployment of functions to OpenWhisk.
Please install `wsk`and configure it to point to your OpenWhisk installation.
By default, SeBS assumes that `wsk` is available in the `PATH`.
To override this, set the configuration option `wskExec` to the location
of your `wsk` executable.
If you are using a local deployment of OpenWhisk with a self-signed
certificate, you can skip certificate validation with the `wsk` flag `--insecure`.
To enable this option, set `wskBypassSecurity` to `true`.
At the moment, all functions are deployed as [*web actions*](https://github.com/apache/openwhisk/blob/master/docs/webactions.md)
that do not require credentials to invoke functions.

Furthermore, SeBS can be configured to remove the `kind`
cluster after finishing experiments automatically.
The boolean option `removeCluster` helps to automate the experiments
that should be conducted on fresh instances of the system.

### Docker

In FaaS platforms, the function's code can usually be deployed as a code package
or a Docker image with all dependencies preinstalled.
However, OpenWhisk has a very low code package size limit of only 48 megabytes.
So, to circumvent this limit, we deploy functions using pre-built Docker images.

**Important**: OpenWhisk requires that all Docker images are available
in the registry, even if they have been cached on a system serving OpenWhisk
functions.
Function invocations will fail when the image is not available after a
timeout with an error message that does not directly indicate image availability issues.
Therefore, all SeBS benchmark functions are available on the Docker Hub.

When adding new functions and extending existing functions with new languages
and new language versions, Docker images must be placed in the registry.
However, pushing the image to the default `spcleth/serverless-benchmarks`
repository on Docker Hub requires permissions.
To use a different Docker Hub repository, change the key
`['general']['docker_repository']` in `config/systems.json`.


Alternatively, OpenWhisk users can configure the FaaS platform to use a custom and
private Docker registry and push new images there.
A local Docker registry can speed up development when debugging a new function.
SeBS can use alternative Docker registry - see `dockerRegistry` settings
in the example to configure registry endpoint and credentials.
When the `registry` URL is not provided, SeBS will use Docker Hub.
When `username` and `password` are provided, SeBS will log in to the repository
and push new images before invoking functions.
See the documentation on the
[Docker registry](https://github.com/apache/openwhisk-deploy-kube/blob/master/docs/private-docker-registry.md)
and [OpenWhisk configuration](https://github.com/apache/openwhisk-deploy-kube/blob/master/docs/private-docker-registry.md)
for details.

**Warning**: this feature is experimental and has not been tested extensively.
At the moment, it cannot be used on a `kind` cluster due to issues with
Docker authorization on invoker nodes. [See the OpenWhisk issue for details](https://github.com/apache/openwhisk-deploy-kube/issues/721).

### Code Deployment

SeBS builds and deploys a new code package when constructing the local cache,
when the function's contents have changed, and when the user requests a forced rebuild.
In OpenWhisk, this setup is changed - SeBS will first attempt to verify 
if the image exists already in the registry and skip building the Docker
image when possible.
Then, SeBS can deploy seamlessly to OpenWhisk using default images
available on Docker Hub.
Furthermore, checking for image existence in the registry helps
avoid failing invocations in OpenWhisk.
For performance reasons, this check is performed only once when 
initializing the local cache for the first time.

When the function code is updated,
SeBS will build the image and push it to the registry.
Currently, the only available option of checking image existence in
the registry is pulling the image.
However, Docker's [experimental `manifest` feature](https://docs.docker.com/engine/reference/commandline/manifest/)
allows checking image status without downloading its contents, saving bandwidth and time.
To use that feature in SeBS, set the `experimentalManifest` flag to true.

### Storage 

To provide persistent object storage in OpenWhisk, users must first deploy an instance
of [`Minio`](https://github.com/minio/minio) storage.
The storage instance is deployed as a Docker container, and it can be retained
across many experiments.
OpenWhisk functions must be able to reach the storage instance.
Even on a local machine, it's necessary to configure the network address, as OpenWhisk functions
are running isolated from the host network and won't be able to reach other containers running on the Docker bridge.

Use the following command to deploy the storage instance locally and map the host public port 9011 to Minio instance.

```bash
./sebs.py storage start minio --port 9011 --output-json out_storage.json
```

The output will look similar to the one below.
As we can see, the storage container is running on the default Docker bridge network with address `172.17.0.2` and uses port `9000`.
From the host network, port `9011` is mapped to the container's port `9000` to allow external parties - such as OpenWhisk functions - to reach the storage.

```
{
  "address": "172.17.0.2:9000",
  "mapped_port": 9011,
  "access_key": "XXX",
  "secret_key": "XXX",
  "instance_id": "XXX",
  "input_buckets": [],
  "output_buckets": [],
  "type": "minio"
}
```

The storage configuration found in `out_storage.json` needs to be provided to
SeBS via the SeBS configuration, however the address in `out_storage.json` is likely incorrect.  By
default, it is a address in the local bridge network not accessible to most of
the Kubernetes cluster. It should be replaced with an external address of the
machine and the mapped port. You can typically find an externally accessible address via `ip addr`.

For example, for an external address `10.10.1.15` (a LAN-local address on CloudLab) and mapped port `9011`, set the SeBS configuration as follows:

```
jq --argfile file1 out_storage.json '.deployment.openwhisk.storage = $file1 | .deployment.openwhisk.storage.address = "10.10.1.15:9011"' config/example.json > config/openwhisk.json
```

You can validate this is the correct address by use `curl` to access the Minio instance from another machine or container:

```
$ curl -i 10.10.1.15:9011/minio/health/live
HTTP/1.1 200 OK
Accept-Ranges: bytes
Content-Length: 0
Content-Security-Policy: block-all-mixed-content
Server: MinIO
Strict-Transport-Security: max-age=31536000; includeSubDomains
Vary: Origin
X-Amz-Request-Id: 16F3D9B9FDFFA340
X-Content-Type-Options: nosniff
X-Xss-Protection: 1; mode=block
Date: Mon, 30 May 2022 10:01:21 GMT
```

The `shutdownStorage` switch controls the behavior of SeBS.
When set to true, SeBS will remove the Minio instance after finishing all 
work.
Otherwise, the container will be retained, and future experiments with SeBS
will automatically detect an existing Minio instance.
Reusing the Minio instance helps run experiments faster and smoothly since
SeBS does not have to re-upload function's data on each experiment.
<|MERGE_RESOLUTION|>--- conflicted
+++ resolved
@@ -12,13 +12,12 @@
 > [!WARNING]
 > On many platforms, credentials can be provided as environment variables or through the SeBS configuration. SeBS will not store your credentials in the cache. When saving results, SeBS stores user benchmark and experiment configuration for documentation and reproducibility, except for credentials that are erased. If you provide the credentials through JSON input configuration, do not commit nor publish these files anywhere.
 
-<<<<<<< HEAD
 Supported platforms
 * [Amazon Web Services (AWS) Lambda](#aws-lambda)
 * [Microsoft Azure Functions](#azure-functions)
 * [Google Cloud (GCP) Functions](#google-cloud-functions)
 * [OpenWhisk](#openwhisk)
-=======
+
 ### Architectures
 
 By default, SeBS defaults functions built for the x64 (x86_64) architecture. On AWS, functions can also be build and deployed for ARM CPUs to benefit from Graviton CPUs available on Lambda.
@@ -28,7 +27,6 @@
 However, special care is needed to build Docker containers: since installation of packages is a part of the Docker build, we cannot natively execute
 binaries based on ARM containers on x86 CPUs. To build multi-platform images, we recommend to follow official [Docker guidelines](https://docs.docker.com/build/building/multi-platform/#build-multi-platform-images) and provide static QEMU installation.
 On Ubuntu-based distributions, this requires installing an OS package and executing a single Docker command to provide seamless emulation of ARM containers.
->>>>>>> bf5bc356
 
 ### Cloud Account Identifiers
 
