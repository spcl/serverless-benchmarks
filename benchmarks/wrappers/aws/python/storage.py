--- conflicted
+++ resolved
@@ -31,15 +31,10 @@
                     random=str(uuid.uuid4()).split('-')[0]
                 )
 
-<<<<<<< HEAD
-    def upload(self, bucket, file, filepath, unique_name=True):
+    def upload(self, bucket, file, filepath, unique_name = True):
         incr_io_env_file(filepath, "STORAGE_UPLOAD_BYTES")
 
         key_name = storage.unique_name(file) if unique_name else file
-=======
-    def upload(self, bucket, file, filepath):
-        key_name = storage.unique_name(file)
->>>>>>> 6d7b4560
         self.client.upload_file(filepath, bucket, key_name)
         return key_name
 
