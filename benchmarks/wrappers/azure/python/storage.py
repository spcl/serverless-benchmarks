--- conflicted
+++ resolved
@@ -67,7 +67,6 @@
 
     def download_stream(self, container, file):
         client = self.client.get_blob_client(container=container, blob=file)
-<<<<<<< HEAD
         data = client.download_blob().readall()
         incr_io_env(len(data), "STORAGE_DOWNLOAD_BYTES")
 
@@ -86,13 +85,8 @@
         for obj in objects:
             yield obj.name
 
-    def get_instance():
-=======
-        return client.download_blob().readall()
-    
     @staticmethod
     def get_instance(connection_string: Optional[str] = None):
->>>>>>> 9916028e
         if storage.instance is None:
             assert connection_string is not None
             storage.instance = storage(connection_string)
